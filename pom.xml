<?xml version="1.0" encoding="UTF-8" standalone="no"?>
<project xmlns="http://maven.apache.org/POM/4.0.0" xmlns:xsi="http://www.w3.org/2001/XMLSchema-instance" xsi:schemaLocation="http://maven.apache.org/POM/4.0.0 http://maven.apache.org/xsd/maven-4.0.0.xsd">
    <modelVersion>4.0.0</modelVersion>

    <groupId>org.springframework.data</groupId>
    <artifactId>spring-data-elasticsearch</artifactId>
<<<<<<< HEAD
    <version>2.2.0.BUILD-SNAPSHOT</version>
=======
    <version>3.0.0.BUILD-SNAPSHOT</version>
>>>>>>> 7f995b38

    <parent>
        <groupId>org.springframework.data.build</groupId>
        <artifactId>spring-data-parent</artifactId>
<<<<<<< HEAD
        <version>1.10.0.BUILD-SNAPSHOT</version>
=======
        <version>2.0.0.BUILD-SNAPSHOT</version>
>>>>>>> 7f995b38
        <relativePath>../spring-data-build/parent/pom.xml</relativePath>
    </parent>

    <name>Spring Data Elasticsearch</name>
    <description>Spring Data Implementation for Elasticsearch</description>
    <url>https://github.com/spring-projects/spring-data-elasticsearch</url>

    <properties>
        <commonscollections>3.2.1</commonscollections>
        <commonslang>2.6</commonslang>
        <elasticsearch>2.4.0</elasticsearch>
<<<<<<< HEAD
        <springdata.commons>1.14.0.BUILD-SNAPSHOT</springdata.commons>

=======
        <springdata.commons>2.0.0.BUILD-SNAPSHOT</springdata.commons>
>>>>>>> 7f995b38
    </properties>

    <dependencies>

        <!-- Spring -->
        <dependency>
            <groupId>org.springframework</groupId>
            <artifactId>spring-context</artifactId>
            <exclusions>
                <exclusion>
                    <groupId>commons-logging</groupId>
                    <artifactId>commons-logging</artifactId>
                </exclusion>
            </exclusions>
        </dependency>

        <dependency>
            <groupId>org.springframework</groupId>
            <artifactId>spring-tx</artifactId>
        </dependency>

        <!-- SPRING DATA -->
        <dependency>
            <groupId>org.springframework.data</groupId>
            <artifactId>spring-data-commons</artifactId>
            <version>${springdata.commons}</version>
        </dependency>

        <!-- APACHE -->
        <dependency>
            <groupId>commons-lang</groupId>
            <artifactId>commons-lang</artifactId>
            <version>${commonslang}</version>
        </dependency>

        <!-- JODA Time -->
        <dependency>
            <groupId>joda-time</groupId>
            <artifactId>joda-time</artifactId>
            <version>${jodatime}</version>
        </dependency>

        <!-- Elasticsearch -->
        <dependency>
            <groupId>org.elasticsearch</groupId>
            <artifactId>elasticsearch</artifactId>
            <version>${elasticsearch}</version>
        </dependency>

        <!-- Jackson JSON Mapper -->
        <dependency>
            <groupId>com.fasterxml.jackson.core</groupId>
            <artifactId>jackson-core</artifactId>
            <version>${jackson}</version>
        </dependency>
        <dependency>
            <groupId>com.fasterxml.jackson.core</groupId>
            <artifactId>jackson-databind</artifactId>
            <version>${jackson}</version>
        </dependency>

        <!-- CDI -->
        <dependency>
            <groupId>javax.enterprise</groupId>
            <artifactId>cdi-api</artifactId>
            <version>${cdi}</version>
            <scope>provided</scope>
            <optional>true</optional>
        </dependency>

        <!-- Test -->
        <dependency>
            <groupId>org.springframework</groupId>
            <artifactId>spring-test</artifactId>
            <scope>test</scope>
        </dependency>
        <dependency>
            <groupId>org.apache.openwebbeans.test</groupId>
            <artifactId>cditest-owb</artifactId>
            <version>${webbeans}</version>
            <scope>test</scope>
            <exclusions>
                <exclusion>
                    <groupId>org.apache.geronimo.specs</groupId>
                    <artifactId>geronimo-jcdi_1.0_spec</artifactId>
                </exclusion>
                <exclusion>
                    <groupId>org.apache.geronimo.specs</groupId>
                    <artifactId>geronimo-atinject_1.0_spec</artifactId>
                </exclusion>
            </exclusions>
        </dependency>
        <dependency>
            <groupId>javax.servlet</groupId>
            <artifactId>servlet-api</artifactId>
            <version>3.0-alpha-1</version>
            <scope>test</scope>
        </dependency>

        <dependency>
            <groupId>org.projectlombok</groupId>
            <artifactId>lombok</artifactId>
            <version>${lombok}</version>
            <scope>test</scope>
        </dependency>

    </dependencies>

    <build>
        <plugins>
            <plugin>
                <groupId>org.apache.maven.plugins</groupId>
                <artifactId>maven-assembly-plugin</artifactId>
            </plugin>
            <plugin>
                <groupId>org.codehaus.mojo</groupId>
                <artifactId>wagon-maven-plugin</artifactId>
            </plugin>
            <plugin>
                <groupId>org.asciidoctor</groupId>
                <artifactId>asciidoctor-maven-plugin</artifactId>
            </plugin>
        </plugins>
    </build>

    <profiles>
        <profile>
            <id>release</id>
            <build>
                <plugins>
                    <plugin>
                        <groupId>org.jfrog.buildinfo</groupId>
                        <artifactId>artifactory-maven-plugin</artifactId>
                        <inherited>false</inherited>
                    </plugin>
                </plugins>
            </build>
        </profile>
    </profiles>

    <developers>
        <developer>
            <id>biomedcentral</id>
            <name>BioMed Central Development Team</name>
            <timezone>+0</timezone>
        </developer>
    </developers>

    <repositories>
        <repository>
            <id>spring-libs-snapshot</id>
            <url>https://repo.spring.io/libs-snapshot</url>
        </repository>
    </repositories>

    <pluginRepositories>
        <pluginRepository>
            <id>spring-plugins-release</id>
            <url>https://repo.spring.io/plugins-release</url>
        </pluginRepository>
    </pluginRepositories>

    <scm>
        <url>https://github.com/spring-projects/spring-data-elasticsearch</url>
        <connection>scm:git:git://github.com/spring-projects/spring-data-elasticsearch.git</connection>
        <developerConnection>scm:git:ssh://git@github.com/spring-projects/spring-data-elasticsearch.git
        </developerConnection>
    </scm>

    <ciManagement>
        <system>Bamboo</system>
        <url>https://build.spring.io/browse/SPRINGDATAES</url>
    </ciManagement>

    <issueManagement>
        <system>JIRA</system>
        <url>https://jira.spring.io/browse/DATAES</url>
    </issueManagement>

</project><|MERGE_RESOLUTION|>--- conflicted
+++ resolved
@@ -4,20 +4,12 @@
 
     <groupId>org.springframework.data</groupId>
     <artifactId>spring-data-elasticsearch</artifactId>
-<<<<<<< HEAD
-    <version>2.2.0.BUILD-SNAPSHOT</version>
-=======
     <version>3.0.0.BUILD-SNAPSHOT</version>
->>>>>>> 7f995b38
 
     <parent>
         <groupId>org.springframework.data.build</groupId>
         <artifactId>spring-data-parent</artifactId>
-<<<<<<< HEAD
-        <version>1.10.0.BUILD-SNAPSHOT</version>
-=======
         <version>2.0.0.BUILD-SNAPSHOT</version>
->>>>>>> 7f995b38
         <relativePath>../spring-data-build/parent/pom.xml</relativePath>
     </parent>
 
@@ -29,12 +21,7 @@
         <commonscollections>3.2.1</commonscollections>
         <commonslang>2.6</commonslang>
         <elasticsearch>2.4.0</elasticsearch>
-<<<<<<< HEAD
-        <springdata.commons>1.14.0.BUILD-SNAPSHOT</springdata.commons>
-
-=======
         <springdata.commons>2.0.0.BUILD-SNAPSHOT</springdata.commons>
->>>>>>> 7f995b38
     </properties>
 
     <dependencies>
