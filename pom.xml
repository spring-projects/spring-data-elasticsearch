<?xml version="1.0" encoding="UTF-8" standalone="no"?>
<project xmlns="http://maven.apache.org/POM/4.0.0" xmlns:xsi="http://www.w3.org/2001/XMLSchema-instance" xsi:schemaLocation="http://maven.apache.org/POM/4.0.0 http://maven.apache.org/xsd/maven-4.0.0.xsd">
    <modelVersion>4.0.0</modelVersion>

    <groupId>org.springframework.data</groupId>
    <artifactId>spring-data-elasticsearch</artifactId>
<<<<<<< HEAD
    <version>1.3.1.BUILD-SNAPSHOT</version>
=======
    <version>1.4.0.BUILD-SNAPSHOT</version>
>>>>>>> 43502342

    <parent>
        <groupId>org.springframework.data.build</groupId>
        <artifactId>spring-data-parent</artifactId>
        <version>1.8.0.BUILD-SNAPSHOT</version>
        <relativePath>../spring-data-build/parent/pom.xml</relativePath>
    </parent>

    <name>Spring Data Elasticsearch</name>
    <description>Spring Data Implementation for Elasticsearch</description>
    <url>https://github.com/spring-projects/spring-data-elasticsearch</url>

    <properties>

        <dist.key>DATAES</dist.key>

        <commonscollections>3.2.1</commonscollections>
        <commonslang>2.6</commonslang>
        <elasticsearch>1.5.2</elasticsearch>
        <springdata.commons>1.12.0.BUILD-SNAPSHOT</springdata.commons>

    </properties>

    <dependencies>

        <!-- Spring -->
        <dependency>
            <groupId>org.springframework</groupId>
            <artifactId>spring-context</artifactId>
            <exclusions>
                <exclusion>
                    <groupId>commons-logging</groupId>
                    <artifactId>commons-logging</artifactId>
                </exclusion>
            </exclusions>
        </dependency>

        <dependency>
            <groupId>org.springframework</groupId>
            <artifactId>spring-tx</artifactId>
        </dependency>

        <!-- SPRING DATA -->
        <dependency>
            <groupId>org.springframework.data</groupId>
            <artifactId>spring-data-commons</artifactId>
            <version>${springdata.commons}</version>
        </dependency>

        <!-- APACHE -->
        <dependency>
            <groupId>commons-lang</groupId>
            <artifactId>commons-lang</artifactId>
            <version>${commonslang}</version>
        </dependency>
        <dependency>
            <groupId>commons-collections</groupId>
            <artifactId>commons-collections</artifactId>
            <version>${commonscollections}</version>
        </dependency>

        <!-- JODA Time -->
        <dependency>
            <groupId>joda-time</groupId>
            <artifactId>joda-time</artifactId>
            <version>${jodatime}</version>
        </dependency>

        <!-- Elasticsearch -->
        <dependency>
            <groupId>org.elasticsearch</groupId>
            <artifactId>elasticsearch</artifactId>
            <version>${elasticsearch}</version>
        </dependency>

        <!-- Jackson JSON Mapper -->
        <dependency>
            <groupId>com.fasterxml.jackson.core</groupId>
            <artifactId>jackson-core</artifactId>
            <version>${jackson}</version>
        </dependency>
        <dependency>
            <groupId>com.fasterxml.jackson.core</groupId>
            <artifactId>jackson-databind</artifactId>
            <version>${jackson}</version>
        </dependency>

        <!-- CDI -->
        <dependency>
            <groupId>javax.enterprise</groupId>
            <artifactId>cdi-api</artifactId>
            <version>${cdi}</version>
            <scope>provided</scope>
            <optional>true</optional>
        </dependency>

        <!-- Test -->
        <dependency>
            <groupId>org.springframework</groupId>
            <artifactId>spring-test</artifactId>
            <version>${spring}</version>
            <scope>test</scope>
        </dependency>
        <dependency>
            <groupId>org.apache.openwebbeans.test</groupId>
            <artifactId>cditest-owb</artifactId>
            <version>${webbeans}</version>
            <scope>test</scope>
        </dependency>
        <dependency>
            <groupId>javax.servlet</groupId>
            <artifactId>servlet-api</artifactId>
            <version>3.0-alpha-1</version>
            <scope>test</scope>
        </dependency>

        <dependency>
            <groupId>org.projectlombok</groupId>
            <artifactId>lombok</artifactId>
            <version>1.16.4</version>
            <scope>test</scope>
        </dependency>

    </dependencies>

    <build>
        <plugins>
            <plugin>
                <groupId>org.apache.maven.plugins</groupId>
                <artifactId>maven-assembly-plugin</artifactId>
            </plugin>
            <plugin>
                <groupId>org.codehaus.mojo</groupId>
                <artifactId>wagon-maven-plugin</artifactId>
            </plugin>
            <plugin>
                <groupId>org.asciidoctor</groupId>
                <artifactId>asciidoctor-maven-plugin</artifactId>
            </plugin>
        </plugins>
    </build>

    <developers>
        <developer>
            <id>biomedcentral</id>
            <name>BioMed Central Development Team</name>
            <timezone>+0</timezone>
        </developer>
    </developers>

    <repositories>
        <repository>
            <id>spring-libs-snapshot</id>
            <url>https://repo.spring.io/libs-snapshot</url>
        </repository>
    </repositories>

    <pluginRepositories>
        <pluginRepository>
            <id>spring-plugins-release</id>
            <url>https://repo.spring.io/plugins-release</url>
        </pluginRepository>
    </pluginRepositories>

    <scm>
        <url>https://github.com/spring-projects/spring-data-elasticsearch</url>
        <connection>scm:git:git://github.com/spring-projects/spring-data-elasticsearch.git</connection>
        <developerConnection>scm:git:ssh://git@github.com/spring-projects/spring-data-elasticsearch.git
        </developerConnection>
    </scm>

    <ciManagement>
        <system>Bamboo</system>
        <url>http://build.springsource.org/browse/SPRINGDATAES</url>
    </ciManagement>

    <issueManagement>
        <system>JIRA</system>
        <url>https://jira.springsource.org/browse/DATAES</url>
    </issueManagement>

</project><|MERGE_RESOLUTION|>--- conflicted
+++ resolved
@@ -4,11 +4,7 @@
 
     <groupId>org.springframework.data</groupId>
     <artifactId>spring-data-elasticsearch</artifactId>
-<<<<<<< HEAD
-    <version>1.3.1.BUILD-SNAPSHOT</version>
-=======
     <version>1.4.0.BUILD-SNAPSHOT</version>
->>>>>>> 43502342
 
     <parent>
         <groupId>org.springframework.data.build</groupId>
