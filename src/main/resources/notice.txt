--- conflicted
+++ resolved
@@ -1,8 +1,4 @@
-<<<<<<< HEAD
-Spring Data Elasticsearch 2.1 GA
-=======
 Spring Data Elasticsearch 3.0 M1
->>>>>>> 7f995b38
 Copyright (c) [2013-2016] Pivotal Software, Inc.
 
 This product is licensed to you under the Apache License, Version 2.0 (the "License").
