/*
 * Copyright 2014-2016 the original author or authors.
 *
 * Licensed under the Apache License, Version 2.0 (the "License");
 * you may not use this file except in compliance with the License.
 * You may obtain a copy of the License at
 *
 *      http://www.apache.org/licenses/LICENSE-2.0
 *
 * Unless required by applicable law or agreed to in writing, software
 * distributed under the License is distributed on an "AS IS" BASIS,
 * WITHOUT WARRANTIES OR CONDITIONS OF ANY KIND, either express or implied.
 * See the License for the specific language governing permissions and
 * limitations under the License.
 */
package org.springframework.data.elasticsearch.core;

import static org.apache.commons.lang.StringUtils.*;
import static org.elasticsearch.common.xcontent.XContentFactory.*;
import static org.springframework.util.StringUtils.*;

import java.io.IOException;
import java.util.ArrayList;
import java.util.Arrays;
import java.util.List;
import java.util.Map;

<<<<<<< HEAD
import com.fasterxml.jackson.databind.JsonNode;
import com.fasterxml.jackson.databind.ObjectMapper;
=======
import org.apache.commons.lang.StringUtils;
>>>>>>> 42ba5154
import org.apache.commons.lang.math.NumberUtils;
import org.elasticsearch.common.xcontent.XContentBuilder;
import org.springframework.core.GenericCollectionTypeResolver;
import org.springframework.core.io.ClassPathResource;
import org.springframework.data.annotation.Transient;
import org.springframework.data.elasticsearch.annotations.*;
import org.springframework.data.elasticsearch.annotations.Field;
import org.springframework.data.elasticsearch.core.completion.Completion;
import org.springframework.data.elasticsearch.core.geo.GeoPoint;
import org.springframework.data.mapping.model.SimpleTypeHolder;
import org.springframework.data.util.ClassTypeInformation;
import org.springframework.data.util.TypeInformation;

/**
 * @author Rizwan Idrees
 * @author Mohsin Husen
 * @author Artur Konczak
 * @author Kevin Leturc
 * @author Alexander Volz
 * @author Dennis Maaß
 * @author Pavel Luhin
 */

class MappingBuilder {

	public static final String FIELD_STORE = "store";
	public static final String FIELD_TYPE = "type";
	public static final String FIELD_INDEX = "index";
	public static final String FIELD_FORMAT = "format";
	public static final String FIELD_SEARCH_ANALYZER = "search_analyzer";
	public static final String FIELD_INDEX_ANALYZER = "analyzer";
	public static final String FIELD_PROPERTIES = "properties";
	public static final String FIELD_PARENT = "_parent";
	public static final String FIELD_DYNAMIC_TEMPLATES = "dynamic_templates";

	public static final String COMPLETION_PAYLOADS = "payloads";
	public static final String COMPLETION_PRESERVE_SEPARATORS = "preserve_separators";
	public static final String COMPLETION_PRESERVE_POSITION_INCREMENTS = "preserve_position_increments";
	public static final String COMPLETION_MAX_INPUT_LENGTH = "max_input_length";

	public static final String INDEX_VALUE_NOT_ANALYZED = "not_analyzed";
	public static final String TYPE_VALUE_STRING = "string";
	public static final String TYPE_VALUE_GEO_POINT = "geo_point";
	public static final String TYPE_VALUE_COMPLETION = "completion";
	public static final String TYPE_VALUE_GEO_HASH_PREFIX = "geohash_prefix";
	public static final String TYPE_VALUE_GEO_HASH_PRECISION = "geohash_precision";

	private static SimpleTypeHolder SIMPLE_TYPE_HOLDER = new SimpleTypeHolder();

	static XContentBuilder buildMapping(Class clazz, String indexType, String idFieldName, String parentType) throws IOException {

		XContentBuilder mapping = jsonBuilder().startObject().startObject(indexType);

        // Dynamic templates
        if (clazz.isAnnotationPresent(DynamicTemplates.class)){
            String mappingPath = ((DynamicTemplates) clazz.getAnnotation(DynamicTemplates.class)).mappingPath();
            if (isNotBlank(mappingPath)) {
                String jsonString = ElasticsearchTemplate.readFileFromClasspath(mappingPath);
                if (isNotBlank(jsonString)) {
                    addDynamicTemplatesMapping(mapping, jsonString);
                }
            }
        }

		// Parent
		if (hasText(parentType)) {
			mapping.startObject(FIELD_PARENT).field(FIELD_TYPE, parentType).endObject();
		}

		// Properties
		XContentBuilder xContentBuilder = mapping.startObject(FIELD_PROPERTIES);

		mapEntity(xContentBuilder, clazz, true, idFieldName, EMPTY, false, FieldType.Auto, null);

		return xContentBuilder.endObject().endObject().endObject();
	}

	private static void mapEntity(XContentBuilder xContentBuilder, Class clazz, boolean isRootObject, String idFieldName,
								  String nestedObjectFieldName, boolean nestedOrObjectField, FieldType fieldType, Field fieldAnnotation) throws IOException {

		java.lang.reflect.Field[] fields = retrieveFields(clazz);

		if (!isRootObject && (isAnyPropertyAnnotatedAsField(fields) || nestedOrObjectField)) {
			String type = FieldType.Object.toString().toLowerCase();
			if (nestedOrObjectField) {
				type = fieldType.toString().toLowerCase();
			}
			XContentBuilder t = xContentBuilder.startObject(nestedObjectFieldName).field(FIELD_TYPE, type);

			if (nestedOrObjectField && FieldType.Nested == fieldType && fieldAnnotation.includeInParent()) {
				t.field("include_in_parent", fieldAnnotation.includeInParent());
			}
			t.startObject(FIELD_PROPERTIES);
		}

		for (java.lang.reflect.Field field : fields) {

			if (field.isAnnotationPresent(Transient.class) || isInIgnoreFields(field, fieldAnnotation)) {
				continue;
			}

			if (field.isAnnotationPresent(Mapping.class)) {
				String mappingPath = field.getAnnotation(Mapping.class).mappingPath();
				if (isNotBlank(mappingPath)) {
					ClassPathResource mappings = new ClassPathResource(mappingPath);
					if (mappings.exists()) {
						xContentBuilder.rawField(field.getName(), mappings.getInputStream());
						continue;
					}
				}
			}

			boolean isGeoPointField = isGeoPointField(field);
			boolean isCompletionField = isCompletionField(field);

			Field singleField = field.getAnnotation(Field.class);
			if (!isGeoPointField && !isCompletionField && isEntity(field) && isAnnotated(field)) {
				if (singleField == null) {
					continue;
				}
				boolean nestedOrObject = isNestedOrObjectField(field);
				mapEntity(xContentBuilder, getFieldType(field), false, EMPTY, field.getName(), nestedOrObject, singleField.type(), field.getAnnotation(Field.class));
				if (nestedOrObject) {
					continue;
				}
			}

			MultiField multiField = field.getAnnotation(MultiField.class);

			if (isGeoPointField) {
				applyGeoPointFieldMapping(xContentBuilder, field);
			}

			if (isCompletionField) {
				CompletionField completionField = field.getAnnotation(CompletionField.class);
				applyCompletionFieldMapping(xContentBuilder, field, completionField);
			}

			if (isRootObject && singleField != null && isIdField(field, idFieldName)) {
				applyDefaultIdFieldMapping(xContentBuilder, field);
			} else if (multiField != null) {
				addMultiFieldMapping(xContentBuilder, field, multiField, isNestedOrObjectField(field));
			} else if (singleField != null) {
				addSingleFieldMapping(xContentBuilder, field, singleField, isNestedOrObjectField(field));
			}
		}

		if (!isRootObject && isAnyPropertyAnnotatedAsField(fields) || nestedOrObjectField) {
			xContentBuilder.endObject().endObject();
		}
	}

	private static java.lang.reflect.Field[] retrieveFields(Class clazz) {
		// Create list of fields.
		List<java.lang.reflect.Field> fields = new ArrayList<java.lang.reflect.Field>();

		// Keep backing up the inheritance hierarchy.
		Class targetClass = clazz;
		do {
			fields.addAll(Arrays.asList(targetClass.getDeclaredFields()));
			targetClass = targetClass.getSuperclass();
		}
		while (targetClass != null && targetClass != Object.class);

		return fields.toArray(new java.lang.reflect.Field[fields.size()]);
	}

	private static boolean isAnnotated(java.lang.reflect.Field field) {
		return field.getAnnotation(Field.class) != null ||
				field.getAnnotation(MultiField.class) != null ||
				field.getAnnotation(GeoPointField.class) != null ||
				field.getAnnotation(CompletionField.class) != null;
	}

	private static void applyGeoPointFieldMapping(XContentBuilder xContentBuilder, java.lang.reflect.Field field) throws IOException {
		xContentBuilder.startObject(field.getName());
		xContentBuilder.field(FIELD_TYPE, TYPE_VALUE_GEO_POINT);

		GeoPointField annotation = field.getAnnotation(GeoPointField.class);
		if (annotation != null) {
			if (annotation.geoHashPrefix()) {
				xContentBuilder.field(TYPE_VALUE_GEO_HASH_PREFIX, true);
				if (StringUtils.isNotEmpty(annotation.geoHashPrecision())) {
					if (NumberUtils.isNumber(annotation.geoHashPrecision())) {
						xContentBuilder.field(TYPE_VALUE_GEO_HASH_PRECISION, Integer.parseInt(annotation.geoHashPrecision()));
					} else {
						xContentBuilder.field(TYPE_VALUE_GEO_HASH_PRECISION, annotation.geoHashPrecision());
					}
				}
			}
		}

		xContentBuilder.endObject();
	}

	private static void applyCompletionFieldMapping(XContentBuilder xContentBuilder, java.lang.reflect.Field field, CompletionField annotation) throws IOException {
		xContentBuilder.startObject(field.getName());
		xContentBuilder.field(FIELD_TYPE, TYPE_VALUE_COMPLETION);
		if (annotation != null) {
			xContentBuilder.field(COMPLETION_MAX_INPUT_LENGTH, annotation.maxInputLength());
			xContentBuilder.field(COMPLETION_PAYLOADS, annotation.payloads());
			xContentBuilder.field(COMPLETION_PRESERVE_POSITION_INCREMENTS, annotation.preservePositionIncrements());
			xContentBuilder.field(COMPLETION_PRESERVE_SEPARATORS, annotation.preserveSeparators());
			if (isNotBlank(annotation.searchAnalyzer())) {
				xContentBuilder.field(FIELD_SEARCH_ANALYZER, annotation.searchAnalyzer());
			}
			if (isNotBlank(annotation.analyzer())) {
				xContentBuilder.field(FIELD_INDEX_ANALYZER, annotation.analyzer());
			}
		}
		xContentBuilder.endObject();
	}

	private static void applyDefaultIdFieldMapping(XContentBuilder xContentBuilder, java.lang.reflect.Field field)
			throws IOException {
		xContentBuilder.startObject(field.getName())
				.field(FIELD_TYPE, TYPE_VALUE_STRING)
				.field(FIELD_INDEX, INDEX_VALUE_NOT_ANALYZED);
		xContentBuilder.endObject();
	}

	/**
	 * Apply mapping for a single @Field annotation
	 *
	 * @throws IOException
	 */
	private static void addSingleFieldMapping(XContentBuilder xContentBuilder, java.lang.reflect.Field field,
											  Field fieldAnnotation, boolean nestedOrObjectField) throws IOException {
		xContentBuilder.startObject(field.getName());
		if(!nestedOrObjectField) {
			xContentBuilder.field(FIELD_STORE, fieldAnnotation.store());
		}
		if (FieldType.Auto != fieldAnnotation.type()) {
			xContentBuilder.field(FIELD_TYPE, fieldAnnotation.type().name().toLowerCase());
			if (FieldType.Date == fieldAnnotation.type() && DateFormat.none != fieldAnnotation.format()) {
				xContentBuilder.field(FIELD_FORMAT, DateFormat.custom == fieldAnnotation.format()
						? fieldAnnotation.pattern() : fieldAnnotation.format());
			}
		}
		if (FieldIndex.not_analyzed == fieldAnnotation.index() || FieldIndex.no == fieldAnnotation.index()) {
			xContentBuilder.field(FIELD_INDEX, fieldAnnotation.index().name().toLowerCase());
		}
		if (isNotBlank(fieldAnnotation.searchAnalyzer())) {
			xContentBuilder.field(FIELD_SEARCH_ANALYZER, fieldAnnotation.searchAnalyzer());
		}
		if (isNotBlank(fieldAnnotation.analyzer())) {
			xContentBuilder.field(FIELD_INDEX_ANALYZER, fieldAnnotation.analyzer());
		}
		xContentBuilder.endObject();
	}

	/**
	 * Apply mapping for a single nested @Field annotation
	 *
	 * @throws IOException
	 */
	private static void addNestedFieldMapping(XContentBuilder builder, java.lang.reflect.Field field,
											  InnerField annotation) throws IOException {
		builder.startObject(annotation.suffix());
		//builder.field(FIELD_STORE, annotation.store());
		if (FieldType.Auto != annotation.type()) {
			builder.field(FIELD_TYPE, annotation.type().name().toLowerCase());
		}
		if (FieldIndex.not_analyzed == annotation.index()) {
			builder.field(FIELD_INDEX, annotation.index().name().toLowerCase());
		}
		if (isNotBlank(annotation.searchAnalyzer())) {
			builder.field(FIELD_SEARCH_ANALYZER, annotation.searchAnalyzer());
		}
		if (isNotBlank(annotation.indexAnalyzer())) {
			builder.field(FIELD_INDEX_ANALYZER, annotation.indexAnalyzer());
		}
		builder.endObject();
	}

	/**
	 * Multi field mappings for string type fields, support for sorts and facets
	 *
	 * @throws IOException
	 */
	private static void addMultiFieldMapping(XContentBuilder builder, java.lang.reflect.Field field,
											 MultiField annotation, boolean nestedOrObjectField) throws IOException {
		builder.startObject(field.getName());
		builder.field(FIELD_TYPE, "multi_field");
		builder.startObject("fields");
		//add standard field
		addSingleFieldMapping(builder, field, annotation.mainField(),nestedOrObjectField);
		for (InnerField innerField : annotation.otherFields()) {
			addNestedFieldMapping(builder, field, innerField);
		}
		builder.endObject();
		builder.endObject();
	}

    /**
     * Apply mapping for dynamic templates.
     *
     * @throws IOException
     */
    private static void addDynamicTemplatesMapping(XContentBuilder builder, String jsonString) throws IOException {
		JsonNode jsonNode = new ObjectMapper().readTree(jsonString).get("dynamic_templates");
        if (jsonNode != null && isNotBlank(jsonNode.toString())){
		    builder.rawField(FIELD_DYNAMIC_TEMPLATES, jsonNode.toString().getBytes());
        }
    }

	protected static boolean isEntity(java.lang.reflect.Field field) {
		TypeInformation typeInformation = ClassTypeInformation.from(field.getType());
		Class<?> clazz = getFieldType(field);
		boolean isComplexType = !SIMPLE_TYPE_HOLDER.isSimpleType(clazz);
		return isComplexType && !Map.class.isAssignableFrom(typeInformation.getType());
	}

	protected static Class<?> getFieldType(java.lang.reflect.Field field) {
		Class<?> clazz = field.getType();
		TypeInformation typeInformation = ClassTypeInformation.from(clazz);
		if (typeInformation.isCollectionLike()) {
			clazz = GenericCollectionTypeResolver.getCollectionFieldType(field) != null ? GenericCollectionTypeResolver.getCollectionFieldType(field) : typeInformation.getComponentType().getType();
		}
		return clazz;
	}

	private static boolean isAnyPropertyAnnotatedAsField(java.lang.reflect.Field[] fields) {
		if (fields != null) {
			for (java.lang.reflect.Field field : fields) {
				if (field.isAnnotationPresent(Field.class)) {
					return true;
				}
			}
		}
		return false;
	}

	private static boolean isIdField(java.lang.reflect.Field field, String idFieldName) {
		return idFieldName.equals(field.getName());
	}

	private static boolean isInIgnoreFields(java.lang.reflect.Field field, Field parentFieldAnnotation) {
		if (null != parentFieldAnnotation) {
			String[] ignoreFields = parentFieldAnnotation.ignoreFields();
			return Arrays.asList(ignoreFields).contains(field.getName());
		}
		return false;
	}

	private static boolean isNestedOrObjectField(java.lang.reflect.Field field) {
		Field fieldAnnotation = field.getAnnotation(Field.class);
		return fieldAnnotation != null && (FieldType.Nested == fieldAnnotation.type() || FieldType.Object == fieldAnnotation.type());
	}

	private static boolean isGeoPointField(java.lang.reflect.Field field) {
		return field.getType() == GeoPoint.class || field.getAnnotation(GeoPointField.class) != null;
	}

	private static boolean isCompletionField(java.lang.reflect.Field field) {
		return field.getType() == Completion.class;
	}
}
<|MERGE_RESOLUTION|>--- conflicted
+++ resolved
@@ -1,391 +1,389 @@
-/*
- * Copyright 2014-2016 the original author or authors.
- *
- * Licensed under the Apache License, Version 2.0 (the "License");
- * you may not use this file except in compliance with the License.
- * You may obtain a copy of the License at
- *
- *      http://www.apache.org/licenses/LICENSE-2.0
- *
- * Unless required by applicable law or agreed to in writing, software
- * distributed under the License is distributed on an "AS IS" BASIS,
- * WITHOUT WARRANTIES OR CONDITIONS OF ANY KIND, either express or implied.
- * See the License for the specific language governing permissions and
- * limitations under the License.
- */
-package org.springframework.data.elasticsearch.core;
-
-import static org.apache.commons.lang.StringUtils.*;
-import static org.elasticsearch.common.xcontent.XContentFactory.*;
-import static org.springframework.util.StringUtils.*;
-
-import java.io.IOException;
-import java.util.ArrayList;
-import java.util.Arrays;
-import java.util.List;
-import java.util.Map;
-
-<<<<<<< HEAD
-import com.fasterxml.jackson.databind.JsonNode;
-import com.fasterxml.jackson.databind.ObjectMapper;
-=======
-import org.apache.commons.lang.StringUtils;
->>>>>>> 42ba5154
-import org.apache.commons.lang.math.NumberUtils;
-import org.elasticsearch.common.xcontent.XContentBuilder;
-import org.springframework.core.GenericCollectionTypeResolver;
-import org.springframework.core.io.ClassPathResource;
-import org.springframework.data.annotation.Transient;
-import org.springframework.data.elasticsearch.annotations.*;
-import org.springframework.data.elasticsearch.annotations.Field;
-import org.springframework.data.elasticsearch.core.completion.Completion;
-import org.springframework.data.elasticsearch.core.geo.GeoPoint;
-import org.springframework.data.mapping.model.SimpleTypeHolder;
-import org.springframework.data.util.ClassTypeInformation;
-import org.springframework.data.util.TypeInformation;
-
-/**
- * @author Rizwan Idrees
- * @author Mohsin Husen
- * @author Artur Konczak
- * @author Kevin Leturc
- * @author Alexander Volz
- * @author Dennis Maaß
- * @author Pavel Luhin
- */
-
-class MappingBuilder {
-
-	public static final String FIELD_STORE = "store";
-	public static final String FIELD_TYPE = "type";
-	public static final String FIELD_INDEX = "index";
-	public static final String FIELD_FORMAT = "format";
-	public static final String FIELD_SEARCH_ANALYZER = "search_analyzer";
-	public static final String FIELD_INDEX_ANALYZER = "analyzer";
-	public static final String FIELD_PROPERTIES = "properties";
-	public static final String FIELD_PARENT = "_parent";
-	public static final String FIELD_DYNAMIC_TEMPLATES = "dynamic_templates";
-
-	public static final String COMPLETION_PAYLOADS = "payloads";
-	public static final String COMPLETION_PRESERVE_SEPARATORS = "preserve_separators";
-	public static final String COMPLETION_PRESERVE_POSITION_INCREMENTS = "preserve_position_increments";
-	public static final String COMPLETION_MAX_INPUT_LENGTH = "max_input_length";
-
-	public static final String INDEX_VALUE_NOT_ANALYZED = "not_analyzed";
-	public static final String TYPE_VALUE_STRING = "string";
-	public static final String TYPE_VALUE_GEO_POINT = "geo_point";
-	public static final String TYPE_VALUE_COMPLETION = "completion";
-	public static final String TYPE_VALUE_GEO_HASH_PREFIX = "geohash_prefix";
-	public static final String TYPE_VALUE_GEO_HASH_PRECISION = "geohash_precision";
-
-	private static SimpleTypeHolder SIMPLE_TYPE_HOLDER = new SimpleTypeHolder();
-
-	static XContentBuilder buildMapping(Class clazz, String indexType, String idFieldName, String parentType) throws IOException {
-
-		XContentBuilder mapping = jsonBuilder().startObject().startObject(indexType);
-
-        // Dynamic templates
-        if (clazz.isAnnotationPresent(DynamicTemplates.class)){
-            String mappingPath = ((DynamicTemplates) clazz.getAnnotation(DynamicTemplates.class)).mappingPath();
-            if (isNotBlank(mappingPath)) {
-                String jsonString = ElasticsearchTemplate.readFileFromClasspath(mappingPath);
-                if (isNotBlank(jsonString)) {
-                    addDynamicTemplatesMapping(mapping, jsonString);
-                }
-            }
-        }
-
-		// Parent
-		if (hasText(parentType)) {
-			mapping.startObject(FIELD_PARENT).field(FIELD_TYPE, parentType).endObject();
-		}
-
-		// Properties
-		XContentBuilder xContentBuilder = mapping.startObject(FIELD_PROPERTIES);
-
-		mapEntity(xContentBuilder, clazz, true, idFieldName, EMPTY, false, FieldType.Auto, null);
-
-		return xContentBuilder.endObject().endObject().endObject();
-	}
-
-	private static void mapEntity(XContentBuilder xContentBuilder, Class clazz, boolean isRootObject, String idFieldName,
-								  String nestedObjectFieldName, boolean nestedOrObjectField, FieldType fieldType, Field fieldAnnotation) throws IOException {
-
-		java.lang.reflect.Field[] fields = retrieveFields(clazz);
-
-		if (!isRootObject && (isAnyPropertyAnnotatedAsField(fields) || nestedOrObjectField)) {
-			String type = FieldType.Object.toString().toLowerCase();
-			if (nestedOrObjectField) {
-				type = fieldType.toString().toLowerCase();
-			}
-			XContentBuilder t = xContentBuilder.startObject(nestedObjectFieldName).field(FIELD_TYPE, type);
-
-			if (nestedOrObjectField && FieldType.Nested == fieldType && fieldAnnotation.includeInParent()) {
-				t.field("include_in_parent", fieldAnnotation.includeInParent());
-			}
-			t.startObject(FIELD_PROPERTIES);
-		}
-
-		for (java.lang.reflect.Field field : fields) {
-
-			if (field.isAnnotationPresent(Transient.class) || isInIgnoreFields(field, fieldAnnotation)) {
-				continue;
-			}
-
-			if (field.isAnnotationPresent(Mapping.class)) {
-				String mappingPath = field.getAnnotation(Mapping.class).mappingPath();
-				if (isNotBlank(mappingPath)) {
-					ClassPathResource mappings = new ClassPathResource(mappingPath);
-					if (mappings.exists()) {
-						xContentBuilder.rawField(field.getName(), mappings.getInputStream());
-						continue;
-					}
-				}
-			}
-
-			boolean isGeoPointField = isGeoPointField(field);
-			boolean isCompletionField = isCompletionField(field);
-
-			Field singleField = field.getAnnotation(Field.class);
-			if (!isGeoPointField && !isCompletionField && isEntity(field) && isAnnotated(field)) {
-				if (singleField == null) {
-					continue;
-				}
-				boolean nestedOrObject = isNestedOrObjectField(field);
-				mapEntity(xContentBuilder, getFieldType(field), false, EMPTY, field.getName(), nestedOrObject, singleField.type(), field.getAnnotation(Field.class));
-				if (nestedOrObject) {
-					continue;
-				}
-			}
-
-			MultiField multiField = field.getAnnotation(MultiField.class);
-
-			if (isGeoPointField) {
-				applyGeoPointFieldMapping(xContentBuilder, field);
-			}
-
-			if (isCompletionField) {
-				CompletionField completionField = field.getAnnotation(CompletionField.class);
-				applyCompletionFieldMapping(xContentBuilder, field, completionField);
-			}
-
-			if (isRootObject && singleField != null && isIdField(field, idFieldName)) {
-				applyDefaultIdFieldMapping(xContentBuilder, field);
-			} else if (multiField != null) {
-				addMultiFieldMapping(xContentBuilder, field, multiField, isNestedOrObjectField(field));
-			} else if (singleField != null) {
-				addSingleFieldMapping(xContentBuilder, field, singleField, isNestedOrObjectField(field));
-			}
-		}
-
-		if (!isRootObject && isAnyPropertyAnnotatedAsField(fields) || nestedOrObjectField) {
-			xContentBuilder.endObject().endObject();
-		}
-	}
-
-	private static java.lang.reflect.Field[] retrieveFields(Class clazz) {
-		// Create list of fields.
-		List<java.lang.reflect.Field> fields = new ArrayList<java.lang.reflect.Field>();
-
-		// Keep backing up the inheritance hierarchy.
-		Class targetClass = clazz;
-		do {
-			fields.addAll(Arrays.asList(targetClass.getDeclaredFields()));
-			targetClass = targetClass.getSuperclass();
-		}
-		while (targetClass != null && targetClass != Object.class);
-
-		return fields.toArray(new java.lang.reflect.Field[fields.size()]);
-	}
-
-	private static boolean isAnnotated(java.lang.reflect.Field field) {
-		return field.getAnnotation(Field.class) != null ||
-				field.getAnnotation(MultiField.class) != null ||
-				field.getAnnotation(GeoPointField.class) != null ||
-				field.getAnnotation(CompletionField.class) != null;
-	}
-
-	private static void applyGeoPointFieldMapping(XContentBuilder xContentBuilder, java.lang.reflect.Field field) throws IOException {
-		xContentBuilder.startObject(field.getName());
-		xContentBuilder.field(FIELD_TYPE, TYPE_VALUE_GEO_POINT);
-
-		GeoPointField annotation = field.getAnnotation(GeoPointField.class);
-		if (annotation != null) {
-			if (annotation.geoHashPrefix()) {
-				xContentBuilder.field(TYPE_VALUE_GEO_HASH_PREFIX, true);
-				if (StringUtils.isNotEmpty(annotation.geoHashPrecision())) {
-					if (NumberUtils.isNumber(annotation.geoHashPrecision())) {
-						xContentBuilder.field(TYPE_VALUE_GEO_HASH_PRECISION, Integer.parseInt(annotation.geoHashPrecision()));
-					} else {
-						xContentBuilder.field(TYPE_VALUE_GEO_HASH_PRECISION, annotation.geoHashPrecision());
-					}
-				}
-			}
-		}
-
-		xContentBuilder.endObject();
-	}
-
-	private static void applyCompletionFieldMapping(XContentBuilder xContentBuilder, java.lang.reflect.Field field, CompletionField annotation) throws IOException {
-		xContentBuilder.startObject(field.getName());
-		xContentBuilder.field(FIELD_TYPE, TYPE_VALUE_COMPLETION);
-		if (annotation != null) {
-			xContentBuilder.field(COMPLETION_MAX_INPUT_LENGTH, annotation.maxInputLength());
-			xContentBuilder.field(COMPLETION_PAYLOADS, annotation.payloads());
-			xContentBuilder.field(COMPLETION_PRESERVE_POSITION_INCREMENTS, annotation.preservePositionIncrements());
-			xContentBuilder.field(COMPLETION_PRESERVE_SEPARATORS, annotation.preserveSeparators());
-			if (isNotBlank(annotation.searchAnalyzer())) {
-				xContentBuilder.field(FIELD_SEARCH_ANALYZER, annotation.searchAnalyzer());
-			}
-			if (isNotBlank(annotation.analyzer())) {
-				xContentBuilder.field(FIELD_INDEX_ANALYZER, annotation.analyzer());
-			}
-		}
-		xContentBuilder.endObject();
-	}
-
-	private static void applyDefaultIdFieldMapping(XContentBuilder xContentBuilder, java.lang.reflect.Field field)
-			throws IOException {
-		xContentBuilder.startObject(field.getName())
-				.field(FIELD_TYPE, TYPE_VALUE_STRING)
-				.field(FIELD_INDEX, INDEX_VALUE_NOT_ANALYZED);
-		xContentBuilder.endObject();
-	}
-
-	/**
-	 * Apply mapping for a single @Field annotation
-	 *
-	 * @throws IOException
-	 */
-	private static void addSingleFieldMapping(XContentBuilder xContentBuilder, java.lang.reflect.Field field,
-											  Field fieldAnnotation, boolean nestedOrObjectField) throws IOException {
-		xContentBuilder.startObject(field.getName());
-		if(!nestedOrObjectField) {
-			xContentBuilder.field(FIELD_STORE, fieldAnnotation.store());
-		}
-		if (FieldType.Auto != fieldAnnotation.type()) {
-			xContentBuilder.field(FIELD_TYPE, fieldAnnotation.type().name().toLowerCase());
-			if (FieldType.Date == fieldAnnotation.type() && DateFormat.none != fieldAnnotation.format()) {
-				xContentBuilder.field(FIELD_FORMAT, DateFormat.custom == fieldAnnotation.format()
-						? fieldAnnotation.pattern() : fieldAnnotation.format());
-			}
-		}
-		if (FieldIndex.not_analyzed == fieldAnnotation.index() || FieldIndex.no == fieldAnnotation.index()) {
-			xContentBuilder.field(FIELD_INDEX, fieldAnnotation.index().name().toLowerCase());
-		}
-		if (isNotBlank(fieldAnnotation.searchAnalyzer())) {
-			xContentBuilder.field(FIELD_SEARCH_ANALYZER, fieldAnnotation.searchAnalyzer());
-		}
-		if (isNotBlank(fieldAnnotation.analyzer())) {
-			xContentBuilder.field(FIELD_INDEX_ANALYZER, fieldAnnotation.analyzer());
-		}
-		xContentBuilder.endObject();
-	}
-
-	/**
-	 * Apply mapping for a single nested @Field annotation
-	 *
-	 * @throws IOException
-	 */
-	private static void addNestedFieldMapping(XContentBuilder builder, java.lang.reflect.Field field,
-											  InnerField annotation) throws IOException {
-		builder.startObject(annotation.suffix());
-		//builder.field(FIELD_STORE, annotation.store());
-		if (FieldType.Auto != annotation.type()) {
-			builder.field(FIELD_TYPE, annotation.type().name().toLowerCase());
-		}
-		if (FieldIndex.not_analyzed == annotation.index()) {
-			builder.field(FIELD_INDEX, annotation.index().name().toLowerCase());
-		}
-		if (isNotBlank(annotation.searchAnalyzer())) {
-			builder.field(FIELD_SEARCH_ANALYZER, annotation.searchAnalyzer());
-		}
-		if (isNotBlank(annotation.indexAnalyzer())) {
-			builder.field(FIELD_INDEX_ANALYZER, annotation.indexAnalyzer());
-		}
-		builder.endObject();
-	}
-
-	/**
-	 * Multi field mappings for string type fields, support for sorts and facets
-	 *
-	 * @throws IOException
-	 */
-	private static void addMultiFieldMapping(XContentBuilder builder, java.lang.reflect.Field field,
-											 MultiField annotation, boolean nestedOrObjectField) throws IOException {
-		builder.startObject(field.getName());
-		builder.field(FIELD_TYPE, "multi_field");
-		builder.startObject("fields");
-		//add standard field
-		addSingleFieldMapping(builder, field, annotation.mainField(),nestedOrObjectField);
-		for (InnerField innerField : annotation.otherFields()) {
-			addNestedFieldMapping(builder, field, innerField);
-		}
-		builder.endObject();
-		builder.endObject();
-	}
-
-    /**
-     * Apply mapping for dynamic templates.
-     *
-     * @throws IOException
-     */
-    private static void addDynamicTemplatesMapping(XContentBuilder builder, String jsonString) throws IOException {
-		JsonNode jsonNode = new ObjectMapper().readTree(jsonString).get("dynamic_templates");
-        if (jsonNode != null && isNotBlank(jsonNode.toString())){
-		    builder.rawField(FIELD_DYNAMIC_TEMPLATES, jsonNode.toString().getBytes());
-        }
-    }
-
-	protected static boolean isEntity(java.lang.reflect.Field field) {
-		TypeInformation typeInformation = ClassTypeInformation.from(field.getType());
-		Class<?> clazz = getFieldType(field);
-		boolean isComplexType = !SIMPLE_TYPE_HOLDER.isSimpleType(clazz);
-		return isComplexType && !Map.class.isAssignableFrom(typeInformation.getType());
-	}
-
-	protected static Class<?> getFieldType(java.lang.reflect.Field field) {
-		Class<?> clazz = field.getType();
-		TypeInformation typeInformation = ClassTypeInformation.from(clazz);
-		if (typeInformation.isCollectionLike()) {
-			clazz = GenericCollectionTypeResolver.getCollectionFieldType(field) != null ? GenericCollectionTypeResolver.getCollectionFieldType(field) : typeInformation.getComponentType().getType();
-		}
-		return clazz;
-	}
-
-	private static boolean isAnyPropertyAnnotatedAsField(java.lang.reflect.Field[] fields) {
-		if (fields != null) {
-			for (java.lang.reflect.Field field : fields) {
-				if (field.isAnnotationPresent(Field.class)) {
-					return true;
-				}
-			}
-		}
-		return false;
-	}
-
-	private static boolean isIdField(java.lang.reflect.Field field, String idFieldName) {
-		return idFieldName.equals(field.getName());
-	}
-
-	private static boolean isInIgnoreFields(java.lang.reflect.Field field, Field parentFieldAnnotation) {
-		if (null != parentFieldAnnotation) {
-			String[] ignoreFields = parentFieldAnnotation.ignoreFields();
-			return Arrays.asList(ignoreFields).contains(field.getName());
-		}
-		return false;
-	}
-
-	private static boolean isNestedOrObjectField(java.lang.reflect.Field field) {
-		Field fieldAnnotation = field.getAnnotation(Field.class);
-		return fieldAnnotation != null && (FieldType.Nested == fieldAnnotation.type() || FieldType.Object == fieldAnnotation.type());
-	}
-
-	private static boolean isGeoPointField(java.lang.reflect.Field field) {
-		return field.getType() == GeoPoint.class || field.getAnnotation(GeoPointField.class) != null;
-	}
-
-	private static boolean isCompletionField(java.lang.reflect.Field field) {
-		return field.getType() == Completion.class;
-	}
-}
+/*
+ * Copyright 2014-2016 the original author or authors.
+ *
+ * Licensed under the Apache License, Version 2.0 (the "License");
+ * you may not use this file except in compliance with the License.
+ * You may obtain a copy of the License at
+ *
+ *      http://www.apache.org/licenses/LICENSE-2.0
+ *
+ * Unless required by applicable law or agreed to in writing, software
+ * distributed under the License is distributed on an "AS IS" BASIS,
+ * WITHOUT WARRANTIES OR CONDITIONS OF ANY KIND, either express or implied.
+ * See the License for the specific language governing permissions and
+ * limitations under the License.
+ */
+package org.springframework.data.elasticsearch.core;
+
+import static org.apache.commons.lang.StringUtils.*;
+import static org.elasticsearch.common.xcontent.XContentFactory.*;
+import static org.springframework.util.StringUtils.*;
+
+import java.io.IOException;
+import java.util.ArrayList;
+import java.util.Arrays;
+import java.util.List;
+import java.util.Map;
+
+import com.fasterxml.jackson.databind.JsonNode;
+import com.fasterxml.jackson.databind.ObjectMapper;
+import org.apache.commons.lang.StringUtils;
+import org.apache.commons.lang.math.NumberUtils;
+import org.elasticsearch.common.xcontent.XContentBuilder;
+import org.springframework.core.GenericCollectionTypeResolver;
+import org.springframework.core.io.ClassPathResource;
+import org.springframework.data.annotation.Transient;
+import org.springframework.data.elasticsearch.annotations.*;
+import org.springframework.data.elasticsearch.annotations.Field;
+import org.springframework.data.elasticsearch.core.completion.Completion;
+import org.springframework.data.elasticsearch.core.geo.GeoPoint;
+import org.springframework.data.mapping.model.SimpleTypeHolder;
+import org.springframework.data.util.ClassTypeInformation;
+import org.springframework.data.util.TypeInformation;
+
+/**
+ * @author Rizwan Idrees
+ * @author Mohsin Husen
+ * @author Artur Konczak
+ * @author Kevin Leturc
+ * @author Alexander Volz
+ * @author Dennis Maaß
+ * @author Pavel Luhin
+ * @author Petr Kukral
+ */
+
+class MappingBuilder {
+
+	public static final String FIELD_STORE = "store";
+	public static final String FIELD_TYPE = "type";
+	public static final String FIELD_INDEX = "index";
+	public static final String FIELD_FORMAT = "format";
+	public static final String FIELD_SEARCH_ANALYZER = "search_analyzer";
+	public static final String FIELD_INDEX_ANALYZER = "analyzer";
+	public static final String FIELD_PROPERTIES = "properties";
+	public static final String FIELD_PARENT = "_parent";
+	public static final String FIELD_DYNAMIC_TEMPLATES = "dynamic_templates";
+
+	public static final String COMPLETION_PAYLOADS = "payloads";
+	public static final String COMPLETION_PRESERVE_SEPARATORS = "preserve_separators";
+	public static final String COMPLETION_PRESERVE_POSITION_INCREMENTS = "preserve_position_increments";
+	public static final String COMPLETION_MAX_INPUT_LENGTH = "max_input_length";
+
+	public static final String INDEX_VALUE_NOT_ANALYZED = "not_analyzed";
+	public static final String TYPE_VALUE_STRING = "string";
+	public static final String TYPE_VALUE_GEO_POINT = "geo_point";
+	public static final String TYPE_VALUE_COMPLETION = "completion";
+	public static final String TYPE_VALUE_GEO_HASH_PREFIX = "geohash_prefix";
+	public static final String TYPE_VALUE_GEO_HASH_PRECISION = "geohash_precision";
+
+	private static SimpleTypeHolder SIMPLE_TYPE_HOLDER = new SimpleTypeHolder();
+
+	static XContentBuilder buildMapping(Class clazz, String indexType, String idFieldName, String parentType) throws IOException {
+
+		XContentBuilder mapping = jsonBuilder().startObject().startObject(indexType);
+
+        // Dynamic templates
+        if (clazz.isAnnotationPresent(DynamicTemplates.class)){
+            String mappingPath = ((DynamicTemplates) clazz.getAnnotation(DynamicTemplates.class)).mappingPath();
+            if (isNotBlank(mappingPath)) {
+                String jsonString = ElasticsearchTemplate.readFileFromClasspath(mappingPath);
+                if (isNotBlank(jsonString)) {
+                    addDynamicTemplatesMapping(mapping, jsonString);
+                }
+            }
+        }
+
+		// Parent
+		if (hasText(parentType)) {
+			mapping.startObject(FIELD_PARENT).field(FIELD_TYPE, parentType).endObject();
+		}
+
+		// Properties
+		XContentBuilder xContentBuilder = mapping.startObject(FIELD_PROPERTIES);
+
+		mapEntity(xContentBuilder, clazz, true, idFieldName, EMPTY, false, FieldType.Auto, null);
+
+		return xContentBuilder.endObject().endObject().endObject();
+	}
+
+	private static void mapEntity(XContentBuilder xContentBuilder, Class clazz, boolean isRootObject, String idFieldName,
+								  String nestedObjectFieldName, boolean nestedOrObjectField, FieldType fieldType, Field fieldAnnotation) throws IOException {
+
+		java.lang.reflect.Field[] fields = retrieveFields(clazz);
+
+		if (!isRootObject && (isAnyPropertyAnnotatedAsField(fields) || nestedOrObjectField)) {
+			String type = FieldType.Object.toString().toLowerCase();
+			if (nestedOrObjectField) {
+				type = fieldType.toString().toLowerCase();
+			}
+			XContentBuilder t = xContentBuilder.startObject(nestedObjectFieldName).field(FIELD_TYPE, type);
+
+			if (nestedOrObjectField && FieldType.Nested == fieldType && fieldAnnotation.includeInParent()) {
+				t.field("include_in_parent", fieldAnnotation.includeInParent());
+			}
+			t.startObject(FIELD_PROPERTIES);
+		}
+
+		for (java.lang.reflect.Field field : fields) {
+
+			if (field.isAnnotationPresent(Transient.class) || isInIgnoreFields(field, fieldAnnotation)) {
+				continue;
+			}
+
+			if (field.isAnnotationPresent(Mapping.class)) {
+				String mappingPath = field.getAnnotation(Mapping.class).mappingPath();
+				if (isNotBlank(mappingPath)) {
+					ClassPathResource mappings = new ClassPathResource(mappingPath);
+					if (mappings.exists()) {
+						xContentBuilder.rawField(field.getName(), mappings.getInputStream());
+						continue;
+					}
+				}
+			}
+
+			boolean isGeoPointField = isGeoPointField(field);
+			boolean isCompletionField = isCompletionField(field);
+
+			Field singleField = field.getAnnotation(Field.class);
+			if (!isGeoPointField && !isCompletionField && isEntity(field) && isAnnotated(field)) {
+				if (singleField == null) {
+					continue;
+				}
+				boolean nestedOrObject = isNestedOrObjectField(field);
+				mapEntity(xContentBuilder, getFieldType(field), false, EMPTY, field.getName(), nestedOrObject, singleField.type(), field.getAnnotation(Field.class));
+				if (nestedOrObject) {
+					continue;
+				}
+			}
+
+			MultiField multiField = field.getAnnotation(MultiField.class);
+
+			if (isGeoPointField) {
+				applyGeoPointFieldMapping(xContentBuilder, field);
+			}
+
+			if (isCompletionField) {
+				CompletionField completionField = field.getAnnotation(CompletionField.class);
+				applyCompletionFieldMapping(xContentBuilder, field, completionField);
+			}
+
+			if (isRootObject && singleField != null && isIdField(field, idFieldName)) {
+				applyDefaultIdFieldMapping(xContentBuilder, field);
+			} else if (multiField != null) {
+				addMultiFieldMapping(xContentBuilder, field, multiField, isNestedOrObjectField(field));
+			} else if (singleField != null) {
+				addSingleFieldMapping(xContentBuilder, field, singleField, isNestedOrObjectField(field));
+			}
+		}
+
+		if (!isRootObject && isAnyPropertyAnnotatedAsField(fields) || nestedOrObjectField) {
+			xContentBuilder.endObject().endObject();
+		}
+	}
+
+	private static java.lang.reflect.Field[] retrieveFields(Class clazz) {
+		// Create list of fields.
+		List<java.lang.reflect.Field> fields = new ArrayList<java.lang.reflect.Field>();
+
+		// Keep backing up the inheritance hierarchy.
+		Class targetClass = clazz;
+		do {
+			fields.addAll(Arrays.asList(targetClass.getDeclaredFields()));
+			targetClass = targetClass.getSuperclass();
+		}
+		while (targetClass != null && targetClass != Object.class);
+
+		return fields.toArray(new java.lang.reflect.Field[fields.size()]);
+	}
+
+	private static boolean isAnnotated(java.lang.reflect.Field field) {
+		return field.getAnnotation(Field.class) != null ||
+				field.getAnnotation(MultiField.class) != null ||
+				field.getAnnotation(GeoPointField.class) != null ||
+				field.getAnnotation(CompletionField.class) != null;
+	}
+
+	private static void applyGeoPointFieldMapping(XContentBuilder xContentBuilder, java.lang.reflect.Field field) throws IOException {
+		xContentBuilder.startObject(field.getName());
+		xContentBuilder.field(FIELD_TYPE, TYPE_VALUE_GEO_POINT);
+
+		GeoPointField annotation = field.getAnnotation(GeoPointField.class);
+		if (annotation != null) {
+			if (annotation.geoHashPrefix()) {
+				xContentBuilder.field(TYPE_VALUE_GEO_HASH_PREFIX, true);
+				if (StringUtils.isNotEmpty(annotation.geoHashPrecision())) {
+					if (NumberUtils.isNumber(annotation.geoHashPrecision())) {
+						xContentBuilder.field(TYPE_VALUE_GEO_HASH_PRECISION, Integer.parseInt(annotation.geoHashPrecision()));
+					} else {
+						xContentBuilder.field(TYPE_VALUE_GEO_HASH_PRECISION, annotation.geoHashPrecision());
+					}
+				}
+			}
+		}
+
+		xContentBuilder.endObject();
+	}
+
+	private static void applyCompletionFieldMapping(XContentBuilder xContentBuilder, java.lang.reflect.Field field, CompletionField annotation) throws IOException {
+		xContentBuilder.startObject(field.getName());
+		xContentBuilder.field(FIELD_TYPE, TYPE_VALUE_COMPLETION);
+		if (annotation != null) {
+			xContentBuilder.field(COMPLETION_MAX_INPUT_LENGTH, annotation.maxInputLength());
+			xContentBuilder.field(COMPLETION_PAYLOADS, annotation.payloads());
+			xContentBuilder.field(COMPLETION_PRESERVE_POSITION_INCREMENTS, annotation.preservePositionIncrements());
+			xContentBuilder.field(COMPLETION_PRESERVE_SEPARATORS, annotation.preserveSeparators());
+			if (isNotBlank(annotation.searchAnalyzer())) {
+				xContentBuilder.field(FIELD_SEARCH_ANALYZER, annotation.searchAnalyzer());
+			}
+			if (isNotBlank(annotation.analyzer())) {
+				xContentBuilder.field(FIELD_INDEX_ANALYZER, annotation.analyzer());
+			}
+		}
+		xContentBuilder.endObject();
+	}
+
+	private static void applyDefaultIdFieldMapping(XContentBuilder xContentBuilder, java.lang.reflect.Field field)
+			throws IOException {
+		xContentBuilder.startObject(field.getName())
+				.field(FIELD_TYPE, TYPE_VALUE_STRING)
+				.field(FIELD_INDEX, INDEX_VALUE_NOT_ANALYZED);
+		xContentBuilder.endObject();
+	}
+
+	/**
+	 * Apply mapping for a single @Field annotation
+	 *
+	 * @throws IOException
+	 */
+	private static void addSingleFieldMapping(XContentBuilder xContentBuilder, java.lang.reflect.Field field,
+											  Field fieldAnnotation, boolean nestedOrObjectField) throws IOException {
+		xContentBuilder.startObject(field.getName());
+		if(!nestedOrObjectField) {
+			xContentBuilder.field(FIELD_STORE, fieldAnnotation.store());
+		}
+		if (FieldType.Auto != fieldAnnotation.type()) {
+			xContentBuilder.field(FIELD_TYPE, fieldAnnotation.type().name().toLowerCase());
+			if (FieldType.Date == fieldAnnotation.type() && DateFormat.none != fieldAnnotation.format()) {
+				xContentBuilder.field(FIELD_FORMAT, DateFormat.custom == fieldAnnotation.format()
+						? fieldAnnotation.pattern() : fieldAnnotation.format());
+			}
+		}
+		if (FieldIndex.not_analyzed == fieldAnnotation.index() || FieldIndex.no == fieldAnnotation.index()) {
+			xContentBuilder.field(FIELD_INDEX, fieldAnnotation.index().name().toLowerCase());
+		}
+		if (isNotBlank(fieldAnnotation.searchAnalyzer())) {
+			xContentBuilder.field(FIELD_SEARCH_ANALYZER, fieldAnnotation.searchAnalyzer());
+		}
+		if (isNotBlank(fieldAnnotation.analyzer())) {
+			xContentBuilder.field(FIELD_INDEX_ANALYZER, fieldAnnotation.analyzer());
+		}
+		xContentBuilder.endObject();
+	}
+
+	/**
+	 * Apply mapping for a single nested @Field annotation
+	 *
+	 * @throws IOException
+	 */
+	private static void addNestedFieldMapping(XContentBuilder builder, java.lang.reflect.Field field,
+											  InnerField annotation) throws IOException {
+		builder.startObject(annotation.suffix());
+		//builder.field(FIELD_STORE, annotation.store());
+		if (FieldType.Auto != annotation.type()) {
+			builder.field(FIELD_TYPE, annotation.type().name().toLowerCase());
+		}
+		if (FieldIndex.not_analyzed == annotation.index()) {
+			builder.field(FIELD_INDEX, annotation.index().name().toLowerCase());
+		}
+		if (isNotBlank(annotation.searchAnalyzer())) {
+			builder.field(FIELD_SEARCH_ANALYZER, annotation.searchAnalyzer());
+		}
+		if (isNotBlank(annotation.indexAnalyzer())) {
+			builder.field(FIELD_INDEX_ANALYZER, annotation.indexAnalyzer());
+		}
+		builder.endObject();
+	}
+
+	/**
+	 * Multi field mappings for string type fields, support for sorts and facets
+	 *
+	 * @throws IOException
+	 */
+	private static void addMultiFieldMapping(XContentBuilder builder, java.lang.reflect.Field field,
+											 MultiField annotation, boolean nestedOrObjectField) throws IOException {
+		builder.startObject(field.getName());
+		builder.field(FIELD_TYPE, "multi_field");
+		builder.startObject("fields");
+		//add standard field
+		addSingleFieldMapping(builder, field, annotation.mainField(),nestedOrObjectField);
+		for (InnerField innerField : annotation.otherFields()) {
+			addNestedFieldMapping(builder, field, innerField);
+		}
+		builder.endObject();
+		builder.endObject();
+	}
+
+    /**
+     * Apply mapping for dynamic templates.
+     *
+     * @throws IOException
+     */
+    private static void addDynamicTemplatesMapping(XContentBuilder builder, String jsonString) throws IOException {
+		JsonNode jsonNode = new ObjectMapper().readTree(jsonString).get("dynamic_templates");
+        if (jsonNode != null && isNotBlank(jsonNode.toString())){
+		    builder.rawField(FIELD_DYNAMIC_TEMPLATES, jsonNode.toString().getBytes());
+        }
+    }
+
+	protected static boolean isEntity(java.lang.reflect.Field field) {
+		TypeInformation typeInformation = ClassTypeInformation.from(field.getType());
+		Class<?> clazz = getFieldType(field);
+		boolean isComplexType = !SIMPLE_TYPE_HOLDER.isSimpleType(clazz);
+		return isComplexType && !Map.class.isAssignableFrom(typeInformation.getType());
+	}
+
+	protected static Class<?> getFieldType(java.lang.reflect.Field field) {
+		Class<?> clazz = field.getType();
+		TypeInformation typeInformation = ClassTypeInformation.from(clazz);
+		if (typeInformation.isCollectionLike()) {
+			clazz = GenericCollectionTypeResolver.getCollectionFieldType(field) != null ? GenericCollectionTypeResolver.getCollectionFieldType(field) : typeInformation.getComponentType().getType();
+		}
+		return clazz;
+	}
+
+	private static boolean isAnyPropertyAnnotatedAsField(java.lang.reflect.Field[] fields) {
+		if (fields != null) {
+			for (java.lang.reflect.Field field : fields) {
+				if (field.isAnnotationPresent(Field.class)) {
+					return true;
+				}
+			}
+		}
+		return false;
+	}
+
+	private static boolean isIdField(java.lang.reflect.Field field, String idFieldName) {
+		return idFieldName.equals(field.getName());
+	}
+
+	private static boolean isInIgnoreFields(java.lang.reflect.Field field, Field parentFieldAnnotation) {
+		if (null != parentFieldAnnotation) {
+			String[] ignoreFields = parentFieldAnnotation.ignoreFields();
+			return Arrays.asList(ignoreFields).contains(field.getName());
+		}
+		return false;
+	}
+
+	private static boolean isNestedOrObjectField(java.lang.reflect.Field field) {
+		Field fieldAnnotation = field.getAnnotation(Field.class);
+		return fieldAnnotation != null && (FieldType.Nested == fieldAnnotation.type() || FieldType.Object == fieldAnnotation.type());
+	}
+
+	private static boolean isGeoPointField(java.lang.reflect.Field field) {
+		return field.getType() == GeoPoint.class || field.getAnnotation(GeoPointField.class) != null;
+	}
+
+	private static boolean isCompletionField(java.lang.reflect.Field field) {
+		return field.getType() == Completion.class;
+	}
+}