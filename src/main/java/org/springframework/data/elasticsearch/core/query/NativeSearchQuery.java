--- conflicted
+++ resolved
@@ -1,114 +1,110 @@
-/*
- * Copyright 2013 the original author or authors.
- *
- * Licensed under the Apache License, Version 2.0 (the "License");
- * you may not use this file except in compliance with the License.
- * You may obtain a copy of the License at
- *
- *      http://www.apache.org/licenses/LICENSE-2.0
- *
- * Unless required by applicable law or agreed to in writing, software
- * distributed under the License is distributed on an "AS IS" BASIS,
- * WITHOUT WARRANTIES OR CONDITIONS OF ANY KIND, either express or implied.
- * See the License for the specific language governing permissions and
- * limitations under the License.
- */
-package org.springframework.data.elasticsearch.core.query;
-
-import java.util.ArrayList;
-import java.util.Arrays;
-import java.util.List;
-
-import org.elasticsearch.index.query.FilterBuilder;
-import org.elasticsearch.index.query.QueryBuilder;
-import org.elasticsearch.search.highlight.HighlightBuilder;
-import org.elasticsearch.search.sort.SortBuilder;
-import org.springframework.data.elasticsearch.core.facet.FacetRequest;
-
-/**
- * NativeSearchQuery
- *
- * @author Rizwan Idrees
- * @author Mohsin Husen
- * @author Artur Konczak
- */
-public class NativeSearchQuery extends AbstractQuery implements SearchQuery {
-
-	private QueryBuilder query;
-	private FilterBuilder filter;
-<<<<<<< HEAD
-    private final List<ScriptField> scriptFields = new ArrayList<ScriptField>();
-    private SortBuilder sort;
-=======
-	private List<SortBuilder> sorts;
->>>>>>> fee9273c
-	private List<FacetRequest> facets;
-	private HighlightBuilder.Field[] highlightFields;
-
-
-	public NativeSearchQuery(QueryBuilder query) {
-		this.query = query;
-	}
-
-	public NativeSearchQuery(QueryBuilder query, FilterBuilder filter) {
-		this.query = query;
-		this.filter = filter;
-	}
-
-	public NativeSearchQuery(QueryBuilder query, FilterBuilder filter, List<SortBuilder> sorts) {
-		this.query = query;
-		this.filter = filter;
-		this.sorts = sorts;
-	}
-
-	public NativeSearchQuery(QueryBuilder query, FilterBuilder filter, List<SortBuilder> sorts, HighlightBuilder.Field[] highlightFields) {
-		this.query = query;
-		this.filter = filter;
-		this.sorts = sorts;
-		this.highlightFields = highlightFields;
-	}
-
-	public QueryBuilder getQuery() {
-		return query;
-	}
-
-	public FilterBuilder getFilter() {
-		return filter;
-	}
-
-	public List<SortBuilder> getElasticsearchSorts() {
-		return sorts;
-	}
-
-	@Override
-	public HighlightBuilder.Field[] getHighlightFields() {
-		return highlightFields;
-	}
-
-    @Override
-    public List<ScriptField> getScriptFields() { return scriptFields; }
-
-    public void setScriptFields(List<ScriptField> scriptFields) {
-        this.scriptFields.addAll(scriptFields);
-    }
-
-    public void addScriptField(ScriptField... scriptField) {
-        scriptFields.addAll(Arrays.asList(scriptField));
-    }
-
-	public void addFacet(FacetRequest facetRequest) {
-		if (facets == null) {
-			facets = new ArrayList<FacetRequest>();
-		}
-		facets.add(facetRequest);
-	}
-
-	public void setFacets(List<FacetRequest> facets) {
-		this.facets = facets;
-	}
-
-	@Override
-	public List<FacetRequest> getFacets() {
-		return facets;
-	}
-}
+/*
+ * Copyright 2013 the original author or authors.
+ *
+ * Licensed under the Apache License, Version 2.0 (the "License");
+ * you may not use this file except in compliance with the License.
+ * You may obtain a copy of the License at
+ *
+ *      http://www.apache.org/licenses/LICENSE-2.0
+ *
+ * Unless required by applicable law or agreed to in writing, software
+ * distributed under the License is distributed on an "AS IS" BASIS,
+ * WITHOUT WARRANTIES OR CONDITIONS OF ANY KIND, either express or implied.
+ * See the License for the specific language governing permissions and
+ * limitations under the License.
+ */
+package org.springframework.data.elasticsearch.core.query;
+
+import java.util.ArrayList;
+import java.util.Arrays;
+import java.util.List;
+
+import org.elasticsearch.index.query.FilterBuilder;
+import org.elasticsearch.index.query.QueryBuilder;
+import org.elasticsearch.search.highlight.HighlightBuilder;
+import org.elasticsearch.search.sort.SortBuilder;
+import org.springframework.data.elasticsearch.core.facet.FacetRequest;
+
+/**
+ * NativeSearchQuery
+ *
+ * @author Rizwan Idrees
+ * @author Mohsin Husen
+ * @author Artur Konczak
+ */
+public class NativeSearchQuery extends AbstractQuery implements SearchQuery {
+
+	private QueryBuilder query;
+	private FilterBuilder filter;
+    private final List<ScriptField> scriptFields = new ArrayList<ScriptField>();
+	private List<SortBuilder> sorts;
+	private List<FacetRequest> facets;
+	private HighlightBuilder.Field[] highlightFields;
+
+
+	public NativeSearchQuery(QueryBuilder query) {
+		this.query = query;
+	}
+
+	public NativeSearchQuery(QueryBuilder query, FilterBuilder filter) {
+		this.query = query;
+		this.filter = filter;
+	}
+
+	public NativeSearchQuery(QueryBuilder query, FilterBuilder filter, List<SortBuilder> sorts) {
+		this.query = query;
+		this.filter = filter;
+		this.sorts = sorts;
+	}
+
+	public NativeSearchQuery(QueryBuilder query, FilterBuilder filter, List<SortBuilder> sorts, HighlightBuilder.Field[] highlightFields) {
+		this.query = query;
+		this.filter = filter;
+		this.sorts = sorts;
+		this.highlightFields = highlightFields;
+	}
+
+	public QueryBuilder getQuery() {
+		return query;
+	}
+
+	public FilterBuilder getFilter() {
+		return filter;
+	}
+
+	public List<SortBuilder> getElasticsearchSorts() {
+		return sorts;
+	}
+
+	@Override
+	public HighlightBuilder.Field[] getHighlightFields() {
+		return highlightFields;
+	}
+
+    @Override
+    public List<ScriptField> getScriptFields() { return scriptFields; }
+
+    public void setScriptFields(List<ScriptField> scriptFields) {
+        this.scriptFields.addAll(scriptFields);
+    }
+
+    public void addScriptField(ScriptField... scriptField) {
+        scriptFields.addAll(Arrays.asList(scriptField));
+    }
+
+	public void addFacet(FacetRequest facetRequest) {
+		if (facets == null) {
+			facets = new ArrayList<FacetRequest>();
+		}
+		facets.add(facetRequest);
+	}
+
+	public void setFacets(List<FacetRequest> facets) {
+		this.facets = facets;
+	}
+
+	@Override
+	public List<FacetRequest> getFacets() {
+		return facets;
+	}
+}