/*
 * Copyright 2014-2017 the original author or authors.
 *
 * Licensed under the Apache License, Version 2.0 (the "License");
 * you may not use this file except in compliance with the License.
 * You may obtain a copy of the License at
 *
 *      http://www.apache.org/licenses/LICENSE-2.0
 *
 * Unless required by applicable law or agreed to in writing, software
 * distributed under the License is distributed on an "AS IS" BASIS,
 * WITHOUT WARRANTIES OR CONDITIONS OF ANY KIND, either express or implied.
 * See the License for the specific language governing permissions and
 * limitations under the License.
 */
package org.springframework.data.elasticsearch.core;

import java.util.ArrayList;
import java.util.HashMap;
import java.util.List;
import java.util.Map;
import org.elasticsearch.search.aggregations.Aggregation;
import org.elasticsearch.search.aggregations.Aggregations;
import org.elasticsearch.search.aggregations.bucket.histogram.Histogram;
import org.elasticsearch.search.aggregations.bucket.range.Range;
import org.elasticsearch.search.aggregations.bucket.terms.Terms;
import org.elasticsearch.search.aggregations.metrics.stats.extended.ExtendedStats;
import org.elasticsearch.search.aggregations.metrics.sum.Sum;
import org.joda.time.DateTime;
import org.springframework.data.domain.PageImpl;
import org.springframework.data.domain.Pageable;
import org.springframework.data.elasticsearch.core.aggregation.AggregatedPage;
import org.springframework.data.elasticsearch.core.facet.AbstractFacetRequest;
import org.springframework.data.elasticsearch.core.facet.FacetResult;
import org.springframework.data.elasticsearch.core.facet.request.RangeFacetRequest;
import org.springframework.data.elasticsearch.core.facet.result.HistogramResult;
import org.springframework.data.elasticsearch.core.facet.result.IntervalUnit;
import org.springframework.data.elasticsearch.core.facet.result.RangeResult;
import org.springframework.data.elasticsearch.core.facet.result.StatisticalResult;
import org.springframework.data.elasticsearch.core.facet.result.Term;
import org.springframework.data.elasticsearch.core.facet.result.TermResult;

import static java.util.Optional.ofNullable;

/**
 * Container for query result and facet results
 *
 * @author Rizwan Idrees
 * @author Mohsin Husen
 * @author Artur Konczak
 * @author Jonathan Yan
 * @author Philipp Kräutli
 * @author Remco Zigterman
 */
@Deprecated
public abstract class FacetedPageImpl<T> extends PageImpl<T> implements FacetedPage<T>, AggregatedPage<T> {

	private List<FacetResult> facets;
	private Map<String, FacetResult> mapOfFacets = new HashMap<>();

	public FacetedPageImpl(List<T> content) {
		super(content);
	}

	public FacetedPageImpl(List<T> content, Pageable pageable, long total) {
<<<<<<< HEAD
		super(content, pageable, total);
=======
		super(content, ofNullable(pageable).orElse(Pageable.unpaged()), total);
>>>>>>> 32a4f4ea
	}

	@Override
	public boolean hasFacets() {
		processAggregations();
		return facets != null && facets.size() > 0;
	}

	@Override
	public List<FacetResult> getFacets() {
		processAggregations();
		return facets;
	}

	@Override
	public FacetResult getFacet(String name) {
		processAggregations();
		return mapOfFacets.get(name);
	}

	private void addFacet(FacetResult facetResult) {
		facets.add(facetResult);
		mapOfFacets.put(facetResult.getName(), facetResult);
	}

	/**
	 * Lazy conversion from aggregation to old facets
	 */
	private void processAggregations() {
		if (facets != null) {
			return;
		}
		facets = new ArrayList<>();
		Aggregations aggregations = getAggregations();
		if (aggregations == null) {
			return;
		}
		for (Aggregation agg : aggregations) {
			processAggregation(agg);
		}
	}

	private void processAggregation(Aggregation agg)
	{
		if (agg instanceof Terms) {
			processTermAggregation((Terms) agg);
		}
		if (agg instanceof Range) {
			processRangeAggregation((Range) agg);
		}
		if (agg instanceof ExtendedStats) {
			processExtendedStatsAggregation((ExtendedStats) agg);
		}
		if (agg instanceof Histogram) {
			processHistogramAggregation((Histogram) agg);
		}
	}

	private void processTermAggregation(Terms agg)
	{
		List<Term> terms = new ArrayList<>();
		for (Terms.Bucket t : agg.getBuckets()) {
			terms.add(new Term(t.getKeyAsString(), t.getDocCount()));
		}
		addFacet(new TermResult(agg.getName(), terms, terms.size(), agg.getSumOfOtherDocCounts(), 0));
	}

	private void processRangeAggregation(Range agg)
	{
		List<? extends Range.Bucket> buckets = ((Range) agg).getBuckets();
		List<org.springframework.data.elasticsearch.core.facet.result.Range> ranges = new ArrayList<>();
		for (Range.Bucket b : buckets) {
			ExtendedStats rStats = b.getAggregations().get(AbstractFacetRequest.INTERNAL_STATS);
			if (rStats != null) {
				Sum sum = b.getAggregations().get(RangeFacetRequest.RANGE_INTERNAL_SUM);
				ranges.add(new org.springframework.data.elasticsearch.core.facet.result.Range((Double) b.getFrom(), (Double) b.getTo(), b.getDocCount(), sum != null ? sum.getValue() : rStats.getSum(), rStats.getCount(), rStats.getMin(), rStats.getMax()));
			} else {
				ranges.add(new org.springframework.data.elasticsearch.core.facet.result.Range((Double) b.getFrom(), (Double) b.getTo(), b.getDocCount(), 0, 0, 0, 0));
			}
		}
		addFacet(new RangeResult(agg.getName(), ranges));
	}

	private void processExtendedStatsAggregation(ExtendedStats agg)
	{
		addFacet(new StatisticalResult(agg.getName(), agg.getCount(), agg.getMax(), agg.getMin(), agg.getAvg(), agg.getStdDeviation(), agg.getSumOfSquares(), agg.getSum(), agg.getVariance()));
	}

	private void processHistogramAggregation(Histogram agg)
	{
		List<IntervalUnit> intervals = new ArrayList<>();
		for (Histogram.Bucket h : agg.getBuckets()) {
			ExtendedStats hStats = h.getAggregations().get(AbstractFacetRequest.INTERNAL_STATS);
			if (hStats != null) {
				intervals.add(new IntervalUnit(((DateTime) h.getKey()).getMillis(), h.getDocCount(), h.getDocCount(), hStats.getSum(), hStats.getAvg(), hStats.getMin(), hStats.getMax()));
			} else {
				intervals.add(new IntervalUnit(((DateTime) h.getKey()).getMillis(), h.getDocCount(), h.getDocCount(), 0, 0, 0, 0));
			}
		}
		addFacet(new HistogramResult(agg.getName(), intervals));
	}
}<|MERGE_RESOLUTION|>--- conflicted
+++ resolved
@@ -63,11 +63,7 @@
 	}
 
 	public FacetedPageImpl(List<T> content, Pageable pageable, long total) {
-<<<<<<< HEAD
 		super(content, pageable, total);
-=======
-		super(content, ofNullable(pageable).orElse(Pageable.unpaged()), total);
->>>>>>> 32a4f4ea
 	}
 
 	@Override
