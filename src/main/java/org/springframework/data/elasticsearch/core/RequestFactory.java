--- conflicted
+++ resolved
@@ -1047,14 +1047,12 @@
 
 		sourceBuilder.explain(query.getExplain());
 
-<<<<<<< HEAD
+		if (query.getSearchAfter() != null) {
+			sourceBuilder.searchAfter(query.getSearchAfter().toArray());
+		}
+
 		query.getRescorerQueries().stream().map(RescorerQuery::getRescorerBuilder)
 				.forEach(sourceBuilder::addRescorer);
-=======
-		if (query.getSearchAfter() != null) {
-			sourceBuilder.searchAfter(query.getSearchAfter().toArray());
-		}
->>>>>>> 3f39f5d5
 
 		request.source(sourceBuilder);
 		return request;
@@ -1138,14 +1136,12 @@
 
 		searchRequestBuilder.setExplain(query.getExplain());
 
-<<<<<<< HEAD
+		if (query.getSearchAfter() != null) {
+			searchRequestBuilder.searchAfter(query.getSearchAfter().toArray());
+		}
+
 		query.getRescorerQueries().stream().map(RescorerQuery::getRescorerBuilder)
 				.forEach(searchRequestBuilder::addRescorer);
-=======
-		if (query.getSearchAfter() != null) {
-			searchRequestBuilder.searchAfter(query.getSearchAfter().toArray());
-		}
->>>>>>> 3f39f5d5
 
 		return searchRequestBuilder;
 	}
