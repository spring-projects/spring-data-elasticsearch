--- conflicted
+++ resolved
@@ -101,11 +101,8 @@
  * Class to create Elasticsearch request and request builders.
  *
  * @author Peter-Josef Meisch
-<<<<<<< HEAD
+ * @author Sascha Woo
  * @author cdalxndr
-=======
- * @author Sascha Woo
->>>>>>> 4f4c99ec
  * @since 4.4
  */
 class RequestConverter {
