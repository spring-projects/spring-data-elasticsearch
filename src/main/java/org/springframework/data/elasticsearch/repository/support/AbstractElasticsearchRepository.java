--- conflicted
+++ resolved
@@ -59,11 +59,8 @@
  * @author Michael Wirth
  * @author Sascha Woo
  * @author Murali Chevuri
-<<<<<<< HEAD
  * @author Wang Qinghuan
-=======
  * @author Peter-Josef Meisch
->>>>>>> dd02e132
  */
 public abstract class AbstractElasticsearchRepository<T, ID> implements ElasticsearchRepository<T, ID> {
 
