--- conflicted
+++ resolved
@@ -1,145 +1,118 @@
-/*
- * Copyright 2013-2017 the original author or authors.
- *
- * Licensed under the Apache License, Version 2.0 (the "License");
- * you may not use this file except in compliance with the License.
- * You may obtain a copy of the License at
- *
- *      http://www.apache.org/licenses/LICENSE-2.0
- *
- * Unless required by applicable law or agreed to in writing, software
- * distributed under the License is distributed on an "AS IS" BASIS,
- * WITHOUT WARRANTIES OR CONDITIONS OF ANY KIND, either express or implied.
- * See the License for the specific language governing permissions and
- * limitations under the License.
- */
-package org.springframework.data.elasticsearch.repository.query;
-
-<<<<<<< HEAD
-import java.util.regex.Matcher;
-import java.util.regex.Pattern;
-
-import org.elasticsearch.index.query.QueryBuilders;
-=======
-import org.elasticsearch.index.query.WrapperQueryBuilder;
->>>>>>> c6f6e3b8
-import org.springframework.core.convert.support.GenericConversionService;
-import org.springframework.data.elasticsearch.core.ElasticsearchOperations;
-import org.springframework.data.elasticsearch.core.HighlightMapper;
-import org.springframework.data.elasticsearch.core.convert.DateTimeConverters;
-import org.springframework.data.elasticsearch.core.query.NativeSearchQuery;
-import org.springframework.data.elasticsearch.core.query.StringQuery;
-import org.springframework.data.repository.query.ParametersParameterAccessor;
-import org.springframework.util.Assert;
-
-<<<<<<< HEAD
-import static org.elasticsearch.index.query.QueryBuilders.wrapperQuery;
-=======
-import java.util.regex.Matcher;
-import java.util.regex.Pattern;
-
-import static org.elasticsearch.index.query.QueryBuilders.*;
->>>>>>> c6f6e3b8
-
-/**
- * ElasticsearchStringQuery
- *
- * @author Rizwan Idrees
- * @author Mohsin Husen
- * @author Mark Paluch
- */
-public class ElasticsearchStringQuery extends AbstractElasticsearchRepositoryQuery {
-
-	private static final Pattern PARAMETER_PLACEHOLDER = Pattern.compile("\\?(\\d+)");
-	private String query;
-
-	private final GenericConversionService conversionService = new GenericConversionService();
-
-	{
-		if (!conversionService.canConvert(java.util.Date.class, String.class)) {
-			conversionService.addConverter(DateTimeConverters.JavaDateConverter.INSTANCE);
-		}
-		if (!conversionService.canConvert(org.joda.time.ReadableInstant.class, String.class)) {
-			conversionService.addConverter(DateTimeConverters.JodaDateTimeConverter.INSTANCE);
-		}
-		if (!conversionService.canConvert(org.joda.time.LocalDateTime.class, String.class)) {
-			conversionService.addConverter(DateTimeConverters.JodaLocalDateTimeConverter.INSTANCE);
-		}
-	}
-
-	public ElasticsearchStringQuery(ElasticsearchQueryMethod queryMethod, ElasticsearchOperations elasticsearchOperations,
-			String query) {
-		super(queryMethod, elasticsearchOperations);
-		Assert.notNull(query, "Query cannot be empty");
-		this.query = query;
-	}
-
-	@Override
-	public Object execute(Object[] parameters) {
-		ParametersParameterAccessor accessor = new ParametersParameterAccessor(queryMethod.getParameters(), parameters);
-		StringQuery stringQuery = createQuery(accessor);
-		NativeSearchQuery searchQuery = null;
-		if (queryMethod.hasExtras()) {
-			searchQuery = queryMethod.toNativeSearchBuilder()
-<<<<<<< HEAD
-					.withQuery(wrapperQuery(replacePlaceholders(stringQuery.getSource(), accessor))).build();
-=======
-					.withQuery(toQueryBuilder(accessor, stringQuery)).build();
->>>>>>> c6f6e3b8
-		}
-		Class<?> javaType = queryMethod.getEntityInformation().getJavaType();
-		if (queryMethod.isPageQuery()) {
-			stringQuery.setPageable(accessor.getPageable());
-<<<<<<< HEAD
-			return !queryMethod.hasExtras() ? elasticsearchOperations.queryForPage(stringQuery, javaType) : elasticsearchOperations.queryForPage(searchQuery, javaType, new HighlightMapper());
-=======
-			return !queryMethod.hasExtras() ? elasticsearchOperations.queryForPage(stringQuery, javaType) : elasticsearchOperations.queryForPage(searchQuery, javaType, queryMethod.getHighlightMapper());
->>>>>>> c6f6e3b8
-		} else if (queryMethod.isCollectionQuery()) {
-			if (accessor.getPageable().isPaged()) {
-				stringQuery.setPageable(accessor.getPageable());
-			}
-<<<<<<< HEAD
-			return elasticsearchOperations.queryForList(stringQuery, javaType);
-		}
-
-		return elasticsearchOperations.queryForObject(stringQuery, javaType);
-=======
-			return !queryMethod.hasExtras() ? elasticsearchOperations.queryForList(stringQuery, javaType) : elasticsearchOperations.queryForList(searchQuery, javaType, queryMethod.getHighlightMapper());
-		}
-
-		return !queryMethod.hasExtras() ? elasticsearchOperations.queryForObject(stringQuery, javaType): elasticsearchOperations.queryForObject(searchQuery, javaType, queryMethod.getHighlightMapper());
-	}
-
-	private WrapperQueryBuilder toQueryBuilder(ParametersParameterAccessor accessor, StringQuery stringQuery) {
-		return wrapperQuery(replacePlaceholders(stringQuery.getSource(), accessor));
->>>>>>> c6f6e3b8
-	}
-
-	protected StringQuery createQuery(ParametersParameterAccessor parameterAccessor) {
-		String queryString = replacePlaceholders(this.query, parameterAccessor);
-		return new StringQuery(queryString);
-	}
-
-	private String replacePlaceholders(String input, ParametersParameterAccessor accessor) {
-		Matcher matcher = PARAMETER_PLACEHOLDER.matcher(input);
-		String result = input;
-		while (matcher.find()) {
-			String group = matcher.group();
-			int index = Integer.parseInt(matcher.group(1));
-			result = result.replace(group, getParameterWithIndex(accessor, index));
-		}
-		return result;
-	}
-
-	private String getParameterWithIndex(ParametersParameterAccessor accessor, int index) {
-		Object parameter = accessor.getBindableValue(index);
-		if (parameter == null) {
-			return "null";
-		}
-		if (conversionService.canConvert(parameter.getClass(), String.class)) {
-			return conversionService.convert(parameter, String.class);
-		}
-		return parameter.toString();
-	}
-}
+/*
+ * Copyright 2013-2017 the original author or authors.
+ *
+ * Licensed under the Apache License, Version 2.0 (the "License");
+ * you may not use this file except in compliance with the License.
+ * You may obtain a copy of the License at
+ *
+ *      http://www.apache.org/licenses/LICENSE-2.0
+ *
+ * Unless required by applicable law or agreed to in writing, software
+ * distributed under the License is distributed on an "AS IS" BASIS,
+ * WITHOUT WARRANTIES OR CONDITIONS OF ANY KIND, either express or implied.
+ * See the License for the specific language governing permissions and
+ * limitations under the License.
+ */
+package org.springframework.data.elasticsearch.repository.query;
+
+import org.elasticsearch.index.query.WrapperQueryBuilder;
+import org.springframework.core.convert.support.GenericConversionService;
+import org.springframework.data.elasticsearch.core.ElasticsearchOperations;
+import org.springframework.data.elasticsearch.core.convert.DateTimeConverters;
+import org.springframework.data.elasticsearch.core.query.NativeSearchQuery;
+import org.springframework.data.elasticsearch.core.query.StringQuery;
+import org.springframework.data.repository.query.ParametersParameterAccessor;
+import org.springframework.util.Assert;
+
+import java.util.regex.Matcher;
+import java.util.regex.Pattern;
+
+import static org.elasticsearch.index.query.QueryBuilders.*;
+
+/**
+ * ElasticsearchStringQuery
+ *
+ * @author Rizwan Idrees
+ * @author Mohsin Husen
+ * @author Mark Paluch
+ */
+public class ElasticsearchStringQuery extends AbstractElasticsearchRepositoryQuery {
+
+	private static final Pattern PARAMETER_PLACEHOLDER = Pattern.compile("\\?(\\d+)");
+	private String query;
+
+	private final GenericConversionService conversionService = new GenericConversionService();
+
+	{
+		if (!conversionService.canConvert(java.util.Date.class, String.class)) {
+			conversionService.addConverter(DateTimeConverters.JavaDateConverter.INSTANCE);
+		}
+		if (!conversionService.canConvert(org.joda.time.ReadableInstant.class, String.class)) {
+			conversionService.addConverter(DateTimeConverters.JodaDateTimeConverter.INSTANCE);
+		}
+		if (!conversionService.canConvert(org.joda.time.LocalDateTime.class, String.class)) {
+			conversionService.addConverter(DateTimeConverters.JodaLocalDateTimeConverter.INSTANCE);
+		}
+	}
+
+	public ElasticsearchStringQuery(ElasticsearchQueryMethod queryMethod, ElasticsearchOperations elasticsearchOperations,
+			String query) {
+		super(queryMethod, elasticsearchOperations);
+		Assert.notNull(query, "Query cannot be empty");
+		this.query = query;
+	}
+
+	@Override
+	public Object execute(Object[] parameters) {
+		ParametersParameterAccessor accessor = new ParametersParameterAccessor(queryMethod.getParameters(), parameters);
+		StringQuery stringQuery = createQuery(accessor);
+		NativeSearchQuery searchQuery = null;
+		if (queryMethod.hasExtras()) {
+			searchQuery = queryMethod.toNativeSearchBuilder()
+					.withQuery(toQueryBuilder(accessor, stringQuery)).build();
+		}
+		Class<?> javaType = queryMethod.getEntityInformation().getJavaType();
+		if (queryMethod.isPageQuery()) {
+			stringQuery.setPageable(accessor.getPageable());
+			return !queryMethod.hasExtras() ? elasticsearchOperations.queryForPage(stringQuery, javaType) : elasticsearchOperations.queryForPage(searchQuery, javaType, queryMethod.getHighlightMapper());
+		} else if (queryMethod.isCollectionQuery()) {
+			if (accessor.getPageable().isPaged()) {
+				stringQuery.setPageable(accessor.getPageable());
+			}
+			return !queryMethod.hasExtras() ? elasticsearchOperations.queryForList(stringQuery, javaType) : elasticsearchOperations.queryForList(searchQuery, javaType, queryMethod.getHighlightMapper());
+		}
+
+		return !queryMethod.hasExtras() ? elasticsearchOperations.queryForObject(stringQuery, javaType): elasticsearchOperations.queryForObject(searchQuery, javaType, queryMethod.getHighlightMapper());
+	}
+
+	private WrapperQueryBuilder toQueryBuilder(ParametersParameterAccessor accessor, StringQuery stringQuery) {
+		return wrapperQuery(replacePlaceholders(stringQuery.getSource(), accessor));
+	}
+
+	protected StringQuery createQuery(ParametersParameterAccessor parameterAccessor) {
+		String queryString = replacePlaceholders(this.query, parameterAccessor);
+		return new StringQuery(queryString);
+	}
+
+	private String replacePlaceholders(String input, ParametersParameterAccessor accessor) {
+		Matcher matcher = PARAMETER_PLACEHOLDER.matcher(input);
+		String result = input;
+		while (matcher.find()) {
+			String group = matcher.group();
+			int index = Integer.parseInt(matcher.group(1));
+			result = result.replace(group, getParameterWithIndex(accessor, index));
+		}
+		return result;
+	}
+
+	private String getParameterWithIndex(ParametersParameterAccessor accessor, int index) {
+		Object parameter = accessor.getBindableValue(index);
+		if (parameter == null) {
+			return "null";
+		}
+		if (conversionService.canConvert(parameter.getClass(), String.class)) {
+			return conversionService.convert(parameter, String.class);
+		}
+		return parameter.toString();
+	}
+}