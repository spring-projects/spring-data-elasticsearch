/*
 * Copyright 2013 the original author or authors.
 *
 * Licensed under the Apache License, Version 2.0 (the "License");
 * you may not use this file except in compliance with the License.
 * You may obtain a copy of the License at
 *
 *      http://www.apache.org/licenses/LICENSE-2.0
 *
 * Unless required by applicable law or agreed to in writing, software
 * distributed under the License is distributed on an "AS IS" BASIS,
 * WITHOUT WARRANTIES OR CONDITIONS OF ANY KIND, either express or implied.
 * See the License for the specific language governing permissions and
 * limitations under the License.
 */
package org.springframework.data.elasticsearch.annotations;

/**
 * @author Rizwan Idrees
 * @author Mohsin Husen
 * @author Artur Konczak
 * @author zzt
 */
public enum FieldType {
<<<<<<< HEAD
	text, Byte, Short, Integer, Long, Date, HalfFloat, ScaledFloat, Float, Double, Boolean, Object, Auto, Nested, Ip, Attachment, keyword
=======
	Text,
	Integer,
	Long,
	Date,
	Float,
	Double,
	Boolean,
	Object,
	Auto,
	Nested,
	Ip,
	Attachment,
	Keyword
>>>>>>> 28629a6e
}<|MERGE_RESOLUTION|>--- conflicted
+++ resolved
@@ -22,13 +22,14 @@
  * @author zzt
  */
 public enum FieldType {
-<<<<<<< HEAD
-	text, Byte, Short, Integer, Long, Date, HalfFloat, ScaledFloat, Float, Double, Boolean, Object, Auto, Nested, Ip, Attachment, keyword
-=======
 	Text,
+  Byte, 
+  Short, 
 	Integer,
 	Long,
 	Date,
+  HalfFloat, 
+  ScaledFloat, 
 	Float,
 	Double,
 	Boolean,
@@ -38,5 +39,4 @@
 	Ip,
 	Attachment,
 	Keyword
->>>>>>> 28629a6e
 }