--- conflicted
+++ resolved
@@ -1,60 +1,56 @@
-/*
- * Copyright 2013 the original author or authors.
- *
- * Licensed under the Apache License, Version 2.0 (the "License");
- * you may not use this file except in compliance with the License.
- * You may obtain a copy of the License at
- *
- *      http://www.apache.org/licenses/LICENSE-2.0
- *
- * Unless required by applicable law or agreed to in writing, software
- * distributed under the License is distributed on an "AS IS" BASIS,
- * WITHOUT WARRANTIES OR CONDITIONS OF ANY KIND, either express or implied.
- * See the License for the specific language governing permissions and
- * limitations under the License.
- */
-package org.springframework.data.elasticsearch.annotations;
-
-import java.lang.annotation.Documented;
-import java.lang.annotation.ElementType;
-import java.lang.annotation.Inherited;
-import java.lang.annotation.Retention;
-import java.lang.annotation.RetentionPolicy;
-import java.lang.annotation.Target;
-
-/**
- * @author Rizwan Idrees
- * @author Mohsin Husen
- * @author Artur Konczak
- * @author Jonathan Yan
- * @author Jakub Vavrik
- * @author Kevin Leturc
- */
-@Retention(RetentionPolicy.RUNTIME)
-@Target(value = { ElementType.FIELD, ElementType.METHOD })
-@Documented
-@Inherited
-public @interface Field {
-
-    FieldType type() default FieldType.Auto;
-
-    FieldIndex index() default FieldIndex.analyzed;
-
-    DateFormat format() default DateFormat.none;
-
-    String pattern() default "";
-
-    boolean store() default false;
-
-    String searchAnalyzer() default "";
-
-<<<<<<< HEAD
-    String indexAnalyzer() default "";
-=======
-	String analyzer() default "";
->>>>>>> 99a401fd
-
-    String[] ignoreFields() default { };
-
-    boolean includeInParent() default false;
-}
+/*
+ * Copyright 2013 the original author or authors.
+ *
+ * Licensed under the Apache License, Version 2.0 (the "License");
+ * you may not use this file except in compliance with the License.
+ * You may obtain a copy of the License at
+ *
+ *      http://www.apache.org/licenses/LICENSE-2.0
+ *
+ * Unless required by applicable law or agreed to in writing, software
+ * distributed under the License is distributed on an "AS IS" BASIS,
+ * WITHOUT WARRANTIES OR CONDITIONS OF ANY KIND, either express or implied.
+ * See the License for the specific language governing permissions and
+ * limitations under the License.
+ */
+package org.springframework.data.elasticsearch.annotations;
+
+import java.lang.annotation.Documented;
+import java.lang.annotation.ElementType;
+import java.lang.annotation.Inherited;
+import java.lang.annotation.Retention;
+import java.lang.annotation.RetentionPolicy;
+import java.lang.annotation.Target;
+
+/**
+ * @author Rizwan Idrees
+ * @author Mohsin Husen
+ * @author Artur Konczak
+ * @author Jonathan Yan
+ * @author Jakub Vavrik
+ * @author Kevin Leturc
+ */
+@Retention(RetentionPolicy.RUNTIME)
+@Target(ElementType.FIELD)
+@Documented
+@Inherited
+public @interface Field {
+
+    FieldType type() default FieldType.Auto;
+
+    FieldIndex index() default FieldIndex.analyzed;
+
+    DateFormat format() default DateFormat.none;
+
+    String pattern() default "";
+
+    boolean store() default false;
+
+    String searchAnalyzer() default "";
+
+    String analyzer() default "";
+
+    String[] ignoreFields() default {};
+
+    boolean includeInParent() default false;
+}