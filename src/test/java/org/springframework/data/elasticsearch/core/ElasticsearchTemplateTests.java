/*
 * Copyright 2013 the original author or authors.
 *
 * Licensed under the Apache License, Version 2.0 (the "License");
 * you may not use this file except in compliance with the License.
 * You may obtain a copy of the License at
 *
 *      http://www.apache.org/licenses/LICENSE-2.0
 *
 * Unless required by applicable law or agreed to in writing, software
 * distributed under the License is distributed on an "AS IS" BASIS,
 * WITHOUT WARRANTIES OR CONDITIONS OF ANY KIND, either express or implied.
 * See the License for the specific language governing permissions and
 * limitations under the License.
 */
package org.springframework.data.elasticsearch.core;

import org.elasticsearch.action.index.IndexRequest;
import org.elasticsearch.action.search.SearchResponse;
import org.elasticsearch.index.engine.DocumentMissingException;
import org.elasticsearch.search.SearchHit;
import org.elasticsearch.search.highlight.HighlightBuilder;
import org.elasticsearch.search.sort.FieldSortBuilder;
import org.elasticsearch.search.sort.SortOrder;
import org.hamcrest.core.IsNot;
import org.hamcrest.core.IsNull;
import org.junit.Before;
import org.junit.Ignore;
import org.junit.Test;
import org.junit.runner.RunWith;
import org.springframework.beans.factory.annotation.Autowired;
import org.springframework.data.domain.Page;
import org.springframework.data.domain.PageRequest;
import org.springframework.data.domain.Pageable;
import org.springframework.data.domain.Sort;
import org.springframework.data.elasticsearch.ElasticsearchException;
import org.springframework.data.elasticsearch.SampleEntity;
import org.springframework.data.elasticsearch.SampleMappingEntity;
import org.springframework.data.elasticsearch.core.query.*;
import org.springframework.test.context.ContextConfiguration;
import org.springframework.test.context.junit4.SpringJUnit4ClassRunner;

import java.util.ArrayList;
import java.util.List;
import java.util.Set;

import static org.apache.commons.lang.RandomStringUtils.randomNumeric;
import static org.elasticsearch.index.query.FilterBuilders.boolFilter;
import static org.elasticsearch.index.query.FilterBuilders.termFilter;
import static org.elasticsearch.index.query.QueryBuilders.*;
import static org.hamcrest.Matchers.*;
import static org.junit.Assert.*;

/**
 * @author Rizwan Idrees
 * @author Mohsin Husen
 * @author Franck Marchand
 */
@RunWith(SpringJUnit4ClassRunner.class)
@ContextConfiguration("classpath:elasticsearch-template-test.xml")
public class ElasticsearchTemplateTests {

    @Autowired
    private ElasticsearchTemplate elasticsearchTemplate;

    @Before
    public void before() {
        elasticsearchTemplate.deleteIndex(SampleEntity.class);
        elasticsearchTemplate.createIndex(SampleEntity.class);
        elasticsearchTemplate.refresh(SampleEntity.class, true);
    }

<<<<<<< HEAD
	@Test
	public void shouldReturnCountForGivenSearchQuery() {
		// given
		String documentId = randomNumeric(5);
		SampleEntity sampleEntity = new SampleEntity();
		sampleEntity.setId(documentId);
		sampleEntity.setMessage("some message");
		sampleEntity.setVersion(System.currentTimeMillis());
		IndexQuery indexQuery = new IndexQuery();
		indexQuery.setId(documentId);
		indexQuery.setObject(sampleEntity);
		elasticsearchTemplate.index(indexQuery);
		elasticsearchTemplate.refresh(SampleEntity.class, true);
		SearchQuery searchQuery = new NativeSearchQueryBuilder().withQuery(matchAllQuery()).build();
		// when
		long count = elasticsearchTemplate.count(searchQuery, SampleEntity.class);
		// then
		assertThat(count, is(equalTo(1L)));
	}
   
	@Test
	public void shouldReturnObjectForGivenId() {
		// given
		String documentId = randomNumeric(5);
		SampleEntity sampleEntity = new SampleEntity();
		sampleEntity.setId(documentId);
		sampleEntity.setMessage("some message");
		sampleEntity.setVersion(System.currentTimeMillis());

		IndexQuery indexQuery = new IndexQuery();
		indexQuery.setId(documentId);
		indexQuery.setObject(sampleEntity);

		elasticsearchTemplate.index(indexQuery);
		// when
		GetQuery getQuery = new GetQuery();
		getQuery.setId(documentId);
		SampleEntity sampleEntity1 = elasticsearchTemplate.queryForObject(getQuery, SampleEntity.class);
		// then
		assertNotNull("not null....", sampleEntity1);
		assertEquals(sampleEntity, sampleEntity1);
		assertEquals(documentId, sampleEntity1.getId());
	}
	
	@Test
	public void shouldReturnPageForGivenSearchQuery() {
		// given
		String documentId = randomNumeric(5);
		SampleEntity sampleEntity = new SampleEntity();
		sampleEntity.setId(documentId);
		sampleEntity.setMessage("some message");
		sampleEntity.setVersion(System.currentTimeMillis());

		IndexQuery indexQuery = new IndexQuery();
		indexQuery.setId(documentId);
		indexQuery.setObject(sampleEntity);

		elasticsearchTemplate.index(indexQuery);
		elasticsearchTemplate.refresh(SampleEntity.class, true);

		SearchQuery searchQuery = new NativeSearchQueryBuilder().withQuery(matchAllQuery()).build();
		// when
		Page<SampleEntity> sampleEntities = elasticsearchTemplate.queryForPage(searchQuery, SampleEntity.class);
		// then
		assertThat(sampleEntities, is(notNullValue()));
		assertThat(sampleEntities.getTotalElements(), greaterThanOrEqualTo(1L));
	}
   
	@Test
	public void shouldDoBulkIndex() {
		// given
		List<IndexQuery> indexQueries = new ArrayList<IndexQuery>();
		// first document
		String documentId = randomNumeric(5);
		SampleEntity sampleEntity1 = new SampleEntity();
		sampleEntity1.setId(documentId);
		sampleEntity1.setMessage("some message");
		sampleEntity1.setVersion(System.currentTimeMillis());

		IndexQuery indexQuery1 = new IndexQuery();
		indexQuery1.setId(documentId);
		indexQuery1.setObject(sampleEntity1);
		indexQueries.add(indexQuery1);

		// second document
		String documentId2 = randomNumeric(5);
		SampleEntity sampleEntity2 = new SampleEntity();
		sampleEntity2.setId(documentId2);
		sampleEntity2.setMessage("some message");
		sampleEntity2.setVersion(System.currentTimeMillis());

		IndexQuery indexQuery2 = new IndexQuery();
		indexQuery2.setId(documentId2);
		indexQuery2.setObject(sampleEntity2);

		indexQueries.add(indexQuery2);
		// when
		elasticsearchTemplate.bulkIndex(indexQueries);
		elasticsearchTemplate.refresh(SampleEntity.class, true);
		// then
		SearchQuery searchQuery = new NativeSearchQueryBuilder().withQuery(matchAllQuery()).build();
		Page<SampleEntity> sampleEntities = elasticsearchTemplate.queryForPage(searchQuery, SampleEntity.class);
		assertThat(sampleEntities.getTotalElements(), is(equalTo(2L)));
	}
	
	@Test
   public void shouldDoIndexWithoutId() {
      // given
      // document
      SampleEntity sampleEntity = new SampleEntity();
      sampleEntity.setMessage("some message");
      sampleEntity.setVersion(System.currentTimeMillis());

      IndexQuery indexQuery = new IndexQuery();
      indexQuery.setObject(sampleEntity);
      // when
      String documentId = elasticsearchTemplate.index(indexQuery);
      // then
      GetQuery getQuery = new GetQuery();
      getQuery.setId(documentId);

      SampleEntity result = elasticsearchTemplate.queryForObject(getQuery, SampleEntity.class);
      assertThat(result.getId(), is(equalTo(documentId)));
   }
	
	@Test
   public void shouldDoBulkIndexWithoutId() {
      // given
      List<IndexQuery> indexQueries = new ArrayList<IndexQuery>();
      // first document
      String documentId = randomNumeric(5);
      SampleEntity sampleEntity1 = new SampleEntity();
      sampleEntity1.setMessage("some message");
      sampleEntity1.setVersion(System.currentTimeMillis());

      IndexQuery indexQuery1 = new IndexQuery();
      indexQuery1.setId(documentId);
      indexQuery1.setObject(sampleEntity1);
      indexQueries.add(indexQuery1);

      // second document
      String documentId2 = randomNumeric(5);
      SampleEntity sampleEntity2 = new SampleEntity();
      sampleEntity2.setMessage("some message");
      sampleEntity2.setVersion(System.currentTimeMillis());

      IndexQuery indexQuery2 = new IndexQuery();
      indexQuery2.setObject(sampleEntity2);
      indexQueries.add(indexQuery2);
      // when
      elasticsearchTemplate.bulkIndex(indexQueries);
      elasticsearchTemplate.refresh(SampleEntity.class, true);
      // then
      SearchQuery searchQuery = new NativeSearchQueryBuilder().withQuery(matchAllQuery()).build();
      Page<SampleEntity> sampleEntities = elasticsearchTemplate.queryForPage(searchQuery, SampleEntity.class);
      assertThat(sampleEntities.getTotalElements(), is(equalTo(2L)));
      
      assertThat(sampleEntities.getContent().get(0).getId(), is(notNullValue()));
      assertThat(sampleEntities.getContent().get(1).getId(), is(notNullValue()));
   }
	
	@Test
	public void shouldDeleteDocumentForGivenId() {
		// given
		String documentId = randomNumeric(5);
		SampleEntity sampleEntity = new SampleEntity();
		sampleEntity.setId(documentId);
		sampleEntity.setMessage("some message");
		sampleEntity.setVersion(System.currentTimeMillis());

		IndexQuery indexQuery = new IndexQuery();
		indexQuery.setId(documentId);
		indexQuery.setObject(sampleEntity);

		elasticsearchTemplate.index(indexQuery);
		// when
		elasticsearchTemplate.delete("test-index", "test-type", documentId);
		elasticsearchTemplate.refresh(SampleEntity.class, true);
		// then
		SearchQuery searchQuery = new NativeSearchQueryBuilder().withQuery(fieldQuery("id", documentId)).build();
		Page<SampleEntity> sampleEntities = elasticsearchTemplate.queryForPage(searchQuery, SampleEntity.class);
		assertThat(sampleEntities.getTotalElements(), equalTo(0L));
	}

	@Test
	public void shouldDeleteEntityForGivenId() {
		// given
		String documentId = randomNumeric(5);
		SampleEntity sampleEntity = new SampleEntity();
		sampleEntity.setId(documentId);
		sampleEntity.setMessage("some message");
		sampleEntity.setVersion(System.currentTimeMillis());

		IndexQuery indexQuery = new IndexQuery();
		indexQuery.setId(documentId);
		indexQuery.setObject(sampleEntity);

		elasticsearchTemplate.index(indexQuery);
		// when
		elasticsearchTemplate.delete(SampleEntity.class, documentId);
		elasticsearchTemplate.refresh(SampleEntity.class, true);
		// then
		SearchQuery searchQuery = new NativeSearchQueryBuilder().withQuery(fieldQuery("id", documentId)).build();
		Page<SampleEntity> sampleEntities = elasticsearchTemplate.queryForPage(searchQuery, SampleEntity.class);
		assertThat(sampleEntities.getTotalElements(), equalTo(0L));
	}

	@Test
	public void shouldDeleteDocumentForGivenQuery() {
		// given
		String documentId = randomNumeric(5);
		SampleEntity sampleEntity = new SampleEntity();
		sampleEntity.setId(documentId);
		sampleEntity.setMessage("some message");
		sampleEntity.setVersion(System.currentTimeMillis());

		IndexQuery indexQuery = new IndexQuery();
		indexQuery.setId(documentId);
		indexQuery.setObject(sampleEntity);

		elasticsearchTemplate.index(indexQuery);
		// when
		DeleteQuery deleteQuery = new DeleteQuery();
		deleteQuery.setQuery(fieldQuery("id", documentId));
		elasticsearchTemplate.delete(deleteQuery, SampleEntity.class);
		// then
		SearchQuery searchQuery = new NativeSearchQueryBuilder().withQuery(fieldQuery("id", documentId)).build();
		Page<SampleEntity> sampleEntities = elasticsearchTemplate.queryForPage(searchQuery, SampleEntity.class);
		assertThat(sampleEntities.getTotalElements(), equalTo(0L));
	}

	@Test
	public void shouldFilterSearchResultsForGivenFilter() {
		// given
		String documentId = randomNumeric(5);
		SampleEntity sampleEntity = new SampleEntity();
		sampleEntity.setId(documentId);
		sampleEntity.setMessage("some message");
		sampleEntity.setVersion(System.currentTimeMillis());

		IndexQuery indexQuery = new IndexQuery();
		indexQuery.setId(documentId);
		indexQuery.setObject(sampleEntity);
		elasticsearchTemplate.index(indexQuery);
		elasticsearchTemplate.refresh(SampleEntity.class, true);

		SearchQuery searchQuery = new NativeSearchQueryBuilder().withQuery(matchAllQuery())
				.withFilter(boolFilter().must(termFilter("id", documentId))).build();
		// when
		Page<SampleEntity> sampleEntities = elasticsearchTemplate.queryForPage(searchQuery, SampleEntity.class);
		// then
		assertThat(sampleEntities.getTotalElements(), equalTo(1L));
	}

	@Test
	public void shouldSortResultsGivenSortCriteria() {
		// given
		List<IndexQuery> indexQueries = new ArrayList<IndexQuery>();
		// first document
		String documentId = randomNumeric(5);
		SampleEntity sampleEntity1 = new SampleEntity();
		sampleEntity1.setId(documentId);
		sampleEntity1.setMessage("abc");
		sampleEntity1.setRate(10);
		sampleEntity1.setVersion(System.currentTimeMillis());

		IndexQuery indexQuery1 = new IndexQuery();
		indexQuery1.setId(documentId);
		indexQuery1.setObject(sampleEntity1);

		// second document
		String documentId2 = randomNumeric(5);
		SampleEntity sampleEntity2 = new SampleEntity();
		sampleEntity2.setId(documentId2);
		sampleEntity2.setMessage("xyz");
		sampleEntity2.setRate(5);
		sampleEntity2.setVersion(System.currentTimeMillis());

		IndexQuery indexQuery2 = new IndexQuery();
		indexQuery2.setId(documentId2);
		indexQuery2.setObject(sampleEntity2);

		// third document
		String documentId3 = randomNumeric(5);
		SampleEntity sampleEntity3 = new SampleEntity();
		sampleEntity3.setId(documentId3);
		sampleEntity3.setMessage("xyz");
		sampleEntity3.setRate(15);
		sampleEntity3.setVersion(System.currentTimeMillis());

		IndexQuery indexQuery3 = new IndexQuery();
		indexQuery3.setId(documentId3);
		indexQuery3.setObject(sampleEntity3);

		indexQueries.add(indexQuery1);
		indexQueries.add(indexQuery2);
		indexQueries.add(indexQuery3);

		elasticsearchTemplate.bulkIndex(indexQueries);
		elasticsearchTemplate.refresh(SampleEntity.class, true);

		SearchQuery searchQuery = new NativeSearchQueryBuilder().withQuery(matchAllQuery())
				.withSort(new FieldSortBuilder("rate").ignoreUnmapped(true).order(SortOrder.ASC)).build();
		// when
		Page<SampleEntity> sampleEntities = elasticsearchTemplate.queryForPage(searchQuery, SampleEntity.class);
		// then
		assertThat(sampleEntities.getTotalElements(), equalTo(3L));
		assertThat(sampleEntities.getContent().get(0).getRate(), is(sampleEntity2.getRate()));
	}

	@Test
	public void shouldExecuteStringQuery() {
		// given
		String documentId = randomNumeric(5);
		SampleEntity sampleEntity = new SampleEntity();
		sampleEntity.setId(documentId);
		sampleEntity.setMessage("some message");
		sampleEntity.setVersion(System.currentTimeMillis());

		IndexQuery indexQuery = new IndexQuery();
		indexQuery.setId(documentId);
		indexQuery.setObject(sampleEntity);

		elasticsearchTemplate.index(indexQuery);
		elasticsearchTemplate.refresh(SampleEntity.class, true);

		StringQuery stringQuery = new StringQuery(matchAllQuery().toString());
		// when
		Page<SampleEntity> sampleEntities = elasticsearchTemplate.queryForPage(stringQuery, SampleEntity.class);
		// then
		assertThat(sampleEntities.getTotalElements(), equalTo(1L));
	}

	@Test
	public void shouldReturnPageableResultsGivenStringQuery() {
		// given
		String documentId = randomNumeric(5);
		SampleEntity sampleEntity = new SampleEntity();
		sampleEntity.setId(documentId);
		sampleEntity.setMessage("some message");
		sampleEntity.setVersion(System.currentTimeMillis());

		IndexQuery indexQuery = new IndexQuery();
		indexQuery.setId(documentId);
		indexQuery.setObject(sampleEntity);

		elasticsearchTemplate.index(indexQuery);
		elasticsearchTemplate.refresh(SampleEntity.class, true);

		StringQuery stringQuery = new StringQuery(matchAllQuery().toString(), new PageRequest(0, 10));
		// when
		Page<SampleEntity> sampleEntities = elasticsearchTemplate.queryForPage(stringQuery, SampleEntity.class);

		// then
		assertThat(sampleEntities.getTotalElements(), is(greaterThanOrEqualTo(1L)));
	}

	@Test
	@Ignore("By default, the search request will fail if there is no mapping associated with a field. The ignore_unmapped option allows to ignore fields that have no mapping and not sort by them")
	public void shouldReturnSortedPageableResultsGivenStringQuery() {
		// todo
		// given
		String documentId = randomNumeric(5);
		SampleEntity sampleEntity = new SampleEntity();
		sampleEntity.setId(documentId);
		sampleEntity.setMessage("some message");
		sampleEntity.setVersion(System.currentTimeMillis());

		IndexQuery indexQuery = new IndexQuery();
		indexQuery.setId(documentId);
		indexQuery.setObject(sampleEntity);

		elasticsearchTemplate.index(indexQuery);
		elasticsearchTemplate.refresh(SampleEntity.class, true);

		StringQuery stringQuery = new StringQuery(matchAllQuery().toString(), new PageRequest(0, 10), new Sort(
				new Sort.Order(Sort.Direction.ASC, "messsage")));
		// when
		Page<SampleEntity> sampleEntities = elasticsearchTemplate.queryForPage(stringQuery, SampleEntity.class);
		// then
		assertThat(sampleEntities.getTotalElements(), is(greaterThanOrEqualTo(1L)));
	}

	@Test
	public void shouldReturnObjectMatchingGivenStringQuery() {
		// given
		String documentId = randomNumeric(5);
		SampleEntity sampleEntity = new SampleEntity();
		sampleEntity.setId(documentId);
		sampleEntity.setMessage("some message");
		sampleEntity.setVersion(System.currentTimeMillis());

		IndexQuery indexQuery = new IndexQuery();
		indexQuery.setId(documentId);
		indexQuery.setObject(sampleEntity);

		elasticsearchTemplate.index(indexQuery);
		elasticsearchTemplate.refresh(SampleEntity.class, true);

		StringQuery stringQuery = new StringQuery(fieldQuery("id", documentId).toString());
		// when
		SampleEntity sampleEntity1 = elasticsearchTemplate.queryForObject(stringQuery, SampleEntity.class);
		// then
		assertThat(sampleEntity1, is(notNullValue()));
		assertThat(sampleEntity1.getId(), is(equalTo(documentId)));
	}

	@Test
	public void shouldCreateIndexGivenEntityClass() {
		// when
		boolean created = elasticsearchTemplate.createIndex(SampleEntity.class);
		// then
		assertThat(created, is(true));
	}

	@Test
	public void shouldExecuteGivenCriteriaQuery() {
		// given
		String documentId = randomNumeric(5);
		SampleEntity sampleEntity = new SampleEntity();
		sampleEntity.setId(documentId);
		sampleEntity.setMessage("some test message");
		sampleEntity.setVersion(System.currentTimeMillis());

		IndexQuery indexQuery = new IndexQuery();
		indexQuery.setId(documentId);
		indexQuery.setObject(sampleEntity);

		elasticsearchTemplate.index(indexQuery);
		elasticsearchTemplate.refresh(SampleEntity.class, true);
		CriteriaQuery criteriaQuery = new CriteriaQuery(new Criteria("message").contains("test"));

		// when
		SampleEntity sampleEntity1 = elasticsearchTemplate.queryForObject(criteriaQuery, SampleEntity.class);
		// then
		assertThat(sampleEntity1, is(notNullValue()));
	}

	@Test
	public void shouldReturnSpecifiedFields() {
		// given
		String documentId = randomNumeric(5);
		String message = "some test message";
		SampleEntity sampleEntity = new SampleEntity();
		sampleEntity.setId(documentId);
		sampleEntity.setMessage(message);
		sampleEntity.setVersion(System.currentTimeMillis());

		IndexQuery indexQuery = new IndexQuery();
		indexQuery.setId(documentId);
		indexQuery.setObject(sampleEntity);

		elasticsearchTemplate.index(indexQuery);
		elasticsearchTemplate.refresh(SampleEntity.class, true);
		SearchQuery searchQuery = new NativeSearchQueryBuilder().withQuery(matchAllQuery()).withIndices("test-index")
				.withTypes("test-type").withFields("message").build();
		// when
		Page<String> page = elasticsearchTemplate.queryForPage(searchQuery, new ResultsMapper<String>() {
			@Override
			public FacetedPage<String> mapResults(SearchResponse response) {
				List<String> values = new ArrayList<String>();
				for (SearchHit searchHit : response.getHits()) {
					values.add((String) searchHit.field("message").value());
				}
				return new FacetedPageImpl<String>(values);
			}
		});
		// then
		assertThat(page, is(notNullValue()));
		assertThat(page.getTotalElements(), is(equalTo(1L)));
		assertThat(page.getContent().get(0), is(message));
	}

	@Test
	public void shouldReturnSimilarResultsGivenMoreLikeThisQuery() {
		// given
		String sampleMessage = "So we build a web site or an application and want to add search to it, "
				+ "and then it hits us: getting search working is hard. We want our search solution to be fast,"
				+ " we want a painless setup and a completely free search schema, we want to be able to index data simply using JSON over HTTP, "
				+ "we want our search server to be always available, we want to be able to start with one machine and scale to hundreds, "
				+ "we want real-time search, we want simple multi-tenancy, and we want a solution that is built for the cloud.";

		String documentId1 = randomNumeric(5);
		SampleEntity sampleEntity1 = new SampleEntity();
		sampleEntity1.setId(documentId1);
		sampleEntity1.setMessage(sampleMessage);
		sampleEntity1.setVersion(System.currentTimeMillis());

		IndexQuery indexQuery1 = new IndexQuery();
		indexQuery1.setId(documentId1);
		indexQuery1.setObject(sampleEntity1);

		elasticsearchTemplate.index(indexQuery1);

		String documentId2 = randomNumeric(5);
		SampleEntity sampleEntity2 = new SampleEntity();
		sampleEntity2.setId(documentId2);
		sampleEntity2.setMessage(sampleMessage);
		sampleEntity2.setVersion(System.currentTimeMillis());

		IndexQuery indexQuery2 = new IndexQuery();
		indexQuery2.setId(documentId2);
		indexQuery2.setObject(sampleEntity2);

		elasticsearchTemplate.index(indexQuery2);
		elasticsearchTemplate.refresh(SampleEntity.class, true);

		MoreLikeThisQuery moreLikeThisQuery = new MoreLikeThisQuery();
		moreLikeThisQuery.setId(documentId2);
		moreLikeThisQuery.addFields("message");
		moreLikeThisQuery.setMinDocFreq(1);
		// when
		Page<SampleEntity> sampleEntities = elasticsearchTemplate.moreLikeThis(moreLikeThisQuery, SampleEntity.class);

		// then
		assertThat(sampleEntities.getTotalElements(), is(equalTo(1L)));
		assertThat(sampleEntities.getContent(), hasItem(sampleEntity1));
	}

	@Test
	public void shouldReturnResultsWithScanAndScroll() {
	    //given
        List<IndexQuery> entities =  createSampleEntitiesWithMessage("Test message", 30);
		// when
		elasticsearchTemplate.bulkIndex(entities);
		elasticsearchTemplate.refresh(SampleEntity.class, true);
		// then

		SearchQuery searchQuery = new NativeSearchQueryBuilder().withQuery(matchAllQuery()).withIndices("test-index")
				.withTypes("test-type").withPageable(new PageRequest(0, 10)).build();

		String scrollId = elasticsearchTemplate.scan(searchQuery, 1000, false);
		List<SampleEntity> sampleEntities = new ArrayList<SampleEntity>();
		boolean hasRecords = true;
=======
    @Test
    public void shouldReturnCountForGivenSearchQuery() {
        // given
        String documentId = randomNumeric(5);
        SampleEntity sampleEntity = new SampleEntity();
        sampleEntity.setId(documentId);
        sampleEntity.setMessage("some message");
        sampleEntity.setVersion(System.currentTimeMillis());
        IndexQuery indexQuery = new IndexQuery();
        indexQuery.setId(documentId);
        indexQuery.setObject(sampleEntity);
        elasticsearchTemplate.index(indexQuery);
        elasticsearchTemplate.refresh(SampleEntity.class, true);
        SearchQuery searchQuery = new NativeSearchQueryBuilder().withQuery(matchAllQuery()).build();
        // when
        long count = elasticsearchTemplate.count(searchQuery, SampleEntity.class);
        // then
        assertThat(count, is(equalTo(1L)));
    }

    @Test
    public void shouldReturnObjectForGivenId() {
        // given
        String documentId = randomNumeric(5);
        SampleEntity sampleEntity = new SampleEntity();
        sampleEntity.setId(documentId);
        sampleEntity.setMessage("some message");
        sampleEntity.setVersion(System.currentTimeMillis());

        IndexQuery indexQuery = new IndexQuery();
        indexQuery.setId(documentId);
        indexQuery.setObject(sampleEntity);

        elasticsearchTemplate.index(indexQuery);
        // when
        GetQuery getQuery = new GetQuery();
        getQuery.setId(documentId);
        SampleEntity sampleEntity1 = elasticsearchTemplate.queryForObject(getQuery, SampleEntity.class);
        // then
        assertNotNull("not null....", sampleEntity1);
        assertEquals(sampleEntity, sampleEntity1);
    }

    @Test
    public void shouldReturnPageForGivenSearchQuery() {
        // given
        String documentId = randomNumeric(5);
        SampleEntity sampleEntity = new SampleEntity();
        sampleEntity.setId(documentId);
        sampleEntity.setMessage("some message");
        sampleEntity.setVersion(System.currentTimeMillis());

        IndexQuery indexQuery = new IndexQuery();
        indexQuery.setId(documentId);
        indexQuery.setObject(sampleEntity);

        elasticsearchTemplate.index(indexQuery);
        elasticsearchTemplate.refresh(SampleEntity.class, true);

        SearchQuery searchQuery = new NativeSearchQueryBuilder().withQuery(matchAllQuery()).build();
        // when
        Page<SampleEntity> sampleEntities = elasticsearchTemplate.queryForPage(searchQuery, SampleEntity.class);
        // then
        assertThat(sampleEntities, is(notNullValue()));
        assertThat(sampleEntities.getTotalElements(), greaterThanOrEqualTo(1L));
    }

    @Test
    public void shouldDoBulkIndex() {
        // given
        List<IndexQuery> indexQueries = new ArrayList<IndexQuery>();
        // first document
        String documentId = randomNumeric(5);
        SampleEntity sampleEntity1 = new SampleEntity();
        sampleEntity1.setId(documentId);
        sampleEntity1.setMessage("some message");
        sampleEntity1.setVersion(System.currentTimeMillis());

        IndexQuery indexQuery1 = new IndexQuery();
        indexQuery1.setId(documentId);
        indexQuery1.setObject(sampleEntity1);
        indexQueries.add(indexQuery1);

        // second document
        String documentId2 = randomNumeric(5);
        SampleEntity sampleEntity2 = new SampleEntity();
        sampleEntity2.setId(documentId2);
        sampleEntity2.setMessage("some message");
        sampleEntity2.setVersion(System.currentTimeMillis());

        IndexQuery indexQuery2 = new IndexQuery();
        indexQuery2.setId(documentId2);
        indexQuery2.setObject(sampleEntity2);

        indexQueries.add(indexQuery2);
        // when
        elasticsearchTemplate.bulkIndex(indexQueries);
        elasticsearchTemplate.refresh(SampleEntity.class, true);
        // then
        SearchQuery searchQuery = new NativeSearchQueryBuilder().withQuery(matchAllQuery()).build();
        Page<SampleEntity> sampleEntities = elasticsearchTemplate.queryForPage(searchQuery, SampleEntity.class);
        assertThat(sampleEntities.getTotalElements(), is(equalTo(2L)));
    }

    @Test
    public void shouldDeleteDocumentForGivenId() {
        // given
        String documentId = randomNumeric(5);
        SampleEntity sampleEntity = new SampleEntity();
        sampleEntity.setId(documentId);
        sampleEntity.setMessage("some message");
        sampleEntity.setVersion(System.currentTimeMillis());

        IndexQuery indexQuery = new IndexQuery();
        indexQuery.setId(documentId);
        indexQuery.setObject(sampleEntity);

        elasticsearchTemplate.index(indexQuery);
        // when
        elasticsearchTemplate.delete("test-index", "test-type", documentId);
        elasticsearchTemplate.refresh(SampleEntity.class, true);
        // then
        SearchQuery searchQuery = new NativeSearchQueryBuilder().withQuery(fieldQuery("id", documentId)).build();
        Page<SampleEntity> sampleEntities = elasticsearchTemplate.queryForPage(searchQuery, SampleEntity.class);
        assertThat(sampleEntities.getTotalElements(), equalTo(0L));
    }

    @Test
    public void shouldDeleteEntityForGivenId() {
        // given
        String documentId = randomNumeric(5);
        SampleEntity sampleEntity = new SampleEntity();
        sampleEntity.setId(documentId);
        sampleEntity.setMessage("some message");
        sampleEntity.setVersion(System.currentTimeMillis());

        IndexQuery indexQuery = new IndexQuery();
        indexQuery.setId(documentId);
        indexQuery.setObject(sampleEntity);

        elasticsearchTemplate.index(indexQuery);
        // when
        elasticsearchTemplate.delete(SampleEntity.class, documentId);
        elasticsearchTemplate.refresh(SampleEntity.class, true);
        // then
        SearchQuery searchQuery = new NativeSearchQueryBuilder().withQuery(fieldQuery("id", documentId)).build();
        Page<SampleEntity> sampleEntities = elasticsearchTemplate.queryForPage(searchQuery, SampleEntity.class);
        assertThat(sampleEntities.getTotalElements(), equalTo(0L));
    }

    @Test
    public void shouldDeleteDocumentForGivenQuery() {
        // given
        String documentId = randomNumeric(5);
        SampleEntity sampleEntity = new SampleEntity();
        sampleEntity.setId(documentId);
        sampleEntity.setMessage("some message");
        sampleEntity.setVersion(System.currentTimeMillis());

        IndexQuery indexQuery = new IndexQuery();
        indexQuery.setId(documentId);
        indexQuery.setObject(sampleEntity);

        elasticsearchTemplate.index(indexQuery);
        // when
        DeleteQuery deleteQuery = new DeleteQuery();
        deleteQuery.setQuery(fieldQuery("id", documentId));
        elasticsearchTemplate.delete(deleteQuery, SampleEntity.class);
        // then
        SearchQuery searchQuery = new NativeSearchQueryBuilder().withQuery(fieldQuery("id", documentId)).build();
        Page<SampleEntity> sampleEntities = elasticsearchTemplate.queryForPage(searchQuery, SampleEntity.class);
        assertThat(sampleEntities.getTotalElements(), equalTo(0L));
    }

    @Test
    public void shouldFilterSearchResultsForGivenFilter() {
        // given
        String documentId = randomNumeric(5);
        SampleEntity sampleEntity = new SampleEntity();
        sampleEntity.setId(documentId);
        sampleEntity.setMessage("some message");
        sampleEntity.setVersion(System.currentTimeMillis());

        IndexQuery indexQuery = new IndexQuery();
        indexQuery.setId(documentId);
        indexQuery.setObject(sampleEntity);
        elasticsearchTemplate.index(indexQuery);
        elasticsearchTemplate.refresh(SampleEntity.class, true);

        SearchQuery searchQuery = new NativeSearchQueryBuilder().withQuery(matchAllQuery())
                .withFilter(boolFilter().must(termFilter("id", documentId))).build();
        // when
        Page<SampleEntity> sampleEntities = elasticsearchTemplate.queryForPage(searchQuery, SampleEntity.class);
        // then
        assertThat(sampleEntities.getTotalElements(), equalTo(1L));
    }

    @Test
    public void shouldSortResultsGivenSortCriteria() {
        // given
        List<IndexQuery> indexQueries = new ArrayList<IndexQuery>();
        // first document
        String documentId = randomNumeric(5);
        SampleEntity sampleEntity1 = new SampleEntity();
        sampleEntity1.setId(documentId);
        sampleEntity1.setMessage("abc");
        sampleEntity1.setRate(10);
        sampleEntity1.setVersion(System.currentTimeMillis());

        IndexQuery indexQuery1 = new IndexQuery();
        indexQuery1.setId(documentId);
        indexQuery1.setObject(sampleEntity1);

        // second document
        String documentId2 = randomNumeric(5);
        SampleEntity sampleEntity2 = new SampleEntity();
        sampleEntity2.setId(documentId2);
        sampleEntity2.setMessage("xyz");
        sampleEntity2.setRate(5);
        sampleEntity2.setVersion(System.currentTimeMillis());

        IndexQuery indexQuery2 = new IndexQuery();
        indexQuery2.setId(documentId2);
        indexQuery2.setObject(sampleEntity2);

        // third document
        String documentId3 = randomNumeric(5);
        SampleEntity sampleEntity3 = new SampleEntity();
        sampleEntity3.setId(documentId3);
        sampleEntity3.setMessage("xyz");
        sampleEntity3.setRate(15);
        sampleEntity3.setVersion(System.currentTimeMillis());

        IndexQuery indexQuery3 = new IndexQuery();
        indexQuery3.setId(documentId3);
        indexQuery3.setObject(sampleEntity3);

        indexQueries.add(indexQuery1);
        indexQueries.add(indexQuery2);
        indexQueries.add(indexQuery3);

        elasticsearchTemplate.bulkIndex(indexQueries);
        elasticsearchTemplate.refresh(SampleEntity.class, true);

        SearchQuery searchQuery = new NativeSearchQueryBuilder().withQuery(matchAllQuery())
                .withSort(new FieldSortBuilder("rate").ignoreUnmapped(true).order(SortOrder.ASC)).build();
        // when
        Page<SampleEntity> sampleEntities = elasticsearchTemplate.queryForPage(searchQuery, SampleEntity.class);
        // then
        assertThat(sampleEntities.getTotalElements(), equalTo(3L));
        assertThat(sampleEntities.getContent().get(0).getRate(), is(sampleEntity2.getRate()));
    }

    @Test
    public void shouldExecuteStringQuery() {
        // given
        String documentId = randomNumeric(5);
        SampleEntity sampleEntity = new SampleEntity();
        sampleEntity.setId(documentId);
        sampleEntity.setMessage("some message");
        sampleEntity.setVersion(System.currentTimeMillis());

        IndexQuery indexQuery = new IndexQuery();
        indexQuery.setId(documentId);
        indexQuery.setObject(sampleEntity);

        elasticsearchTemplate.index(indexQuery);
        elasticsearchTemplate.refresh(SampleEntity.class, true);

        StringQuery stringQuery = new StringQuery(matchAllQuery().toString());
        // when
        Page<SampleEntity> sampleEntities = elasticsearchTemplate.queryForPage(stringQuery, SampleEntity.class);
        // then
        assertThat(sampleEntities.getTotalElements(), equalTo(1L));
    }

    @Test
    public void shouldReturnPageableResultsGivenStringQuery() {
        // given
        String documentId = randomNumeric(5);
        SampleEntity sampleEntity = new SampleEntity();
        sampleEntity.setId(documentId);
        sampleEntity.setMessage("some message");
        sampleEntity.setVersion(System.currentTimeMillis());

        IndexQuery indexQuery = new IndexQuery();
        indexQuery.setId(documentId);
        indexQuery.setObject(sampleEntity);

        elasticsearchTemplate.index(indexQuery);
        elasticsearchTemplate.refresh(SampleEntity.class, true);

        StringQuery stringQuery = new StringQuery(matchAllQuery().toString(), new PageRequest(0, 10));
        // when
        Page<SampleEntity> sampleEntities = elasticsearchTemplate.queryForPage(stringQuery, SampleEntity.class);

        // then
        assertThat(sampleEntities.getTotalElements(), is(greaterThanOrEqualTo(1L)));
    }

    @Test
    @Ignore("By default, the search request will fail if there is no mapping associated with a field. The ignore_unmapped option allows to ignore fields that have no mapping and not sort by them")
    public void shouldReturnSortedPageableResultsGivenStringQuery() {
        // todo
        // given
        String documentId = randomNumeric(5);
        SampleEntity sampleEntity = new SampleEntity();
        sampleEntity.setId(documentId);
        sampleEntity.setMessage("some message");
        sampleEntity.setVersion(System.currentTimeMillis());

        IndexQuery indexQuery = new IndexQuery();
        indexQuery.setId(documentId);
        indexQuery.setObject(sampleEntity);

        elasticsearchTemplate.index(indexQuery);
        elasticsearchTemplate.refresh(SampleEntity.class, true);

        StringQuery stringQuery = new StringQuery(matchAllQuery().toString(), new PageRequest(0, 10), new Sort(
                new Sort.Order(Sort.Direction.ASC, "messsage")));
        // when
        Page<SampleEntity> sampleEntities = elasticsearchTemplate.queryForPage(stringQuery, SampleEntity.class);
        // then
        assertThat(sampleEntities.getTotalElements(), is(greaterThanOrEqualTo(1L)));
    }

    @Test
    public void shouldReturnObjectMatchingGivenStringQuery() {
        // given
        String documentId = randomNumeric(5);
        SampleEntity sampleEntity = new SampleEntity();
        sampleEntity.setId(documentId);
        sampleEntity.setMessage("some message");
        sampleEntity.setVersion(System.currentTimeMillis());

        IndexQuery indexQuery = new IndexQuery();
        indexQuery.setId(documentId);
        indexQuery.setObject(sampleEntity);

        elasticsearchTemplate.index(indexQuery);
        elasticsearchTemplate.refresh(SampleEntity.class, true);

        StringQuery stringQuery = new StringQuery(fieldQuery("id", documentId).toString());
        // when
        SampleEntity sampleEntity1 = elasticsearchTemplate.queryForObject(stringQuery, SampleEntity.class);
        // then
        assertThat(sampleEntity1, is(notNullValue()));
        assertThat(sampleEntity1.getId(), is(equalTo(documentId)));
    }

    @Test
    public void shouldCreateIndexGivenEntityClass() {
        // when
        boolean created = elasticsearchTemplate.createIndex(SampleEntity.class);
        // then
        assertThat(created, is(true));
    }

    @Test
    public void shouldExecuteGivenCriteriaQuery() {
        // given
        String documentId = randomNumeric(5);
        SampleEntity sampleEntity = new SampleEntity();
        sampleEntity.setId(documentId);
        sampleEntity.setMessage("some test message");
        sampleEntity.setVersion(System.currentTimeMillis());

        IndexQuery indexQuery = new IndexQuery();
        indexQuery.setId(documentId);
        indexQuery.setObject(sampleEntity);

        elasticsearchTemplate.index(indexQuery);
        elasticsearchTemplate.refresh(SampleEntity.class, true);
        CriteriaQuery criteriaQuery = new CriteriaQuery(new Criteria("message").contains("test"));

        // when
        SampleEntity sampleEntity1 = elasticsearchTemplate.queryForObject(criteriaQuery, SampleEntity.class);
        // then
        assertThat(sampleEntity1, is(notNullValue()));
    }

    @Test
    public void shouldReturnSpecifiedFields() {
        // given
        String documentId = randomNumeric(5);
        String message = "some test message";
        SampleEntity sampleEntity = new SampleEntity();
        sampleEntity.setId(documentId);
        sampleEntity.setMessage(message);
        sampleEntity.setVersion(System.currentTimeMillis());

        IndexQuery indexQuery = new IndexQuery();
        indexQuery.setId(documentId);
        indexQuery.setObject(sampleEntity);

        elasticsearchTemplate.index(indexQuery);
        elasticsearchTemplate.refresh(SampleEntity.class, true);
        SearchQuery searchQuery = new NativeSearchQueryBuilder().withQuery(matchAllQuery()).withIndices("test-index")
                .withTypes("test-type").withFields("message").build();
        // when
        Page<String> page = elasticsearchTemplate.queryForPage(searchQuery, String.class, new SearchResultMapper() {
            @Override
            public <T> FacetedPage<T> mapResults(SearchResponse response, Class<T> clazz, Pageable pageable) {
                List<String> values = new ArrayList<String>();
                for (SearchHit searchHit : response.getHits()) {
                    values.add((String) searchHit.field("message").value());
                }
                return new FacetedPageImpl<T>((List<T>) values);
            }
        });
        // then
        assertThat(page, is(notNullValue()));
        assertThat(page.getTotalElements(), is(equalTo(1L)));
        assertThat(page.getContent().get(0), is(message));
    }

    @Test
    public void shouldReturnSimilarResultsGivenMoreLikeThisQuery() {
        // given
        String sampleMessage = "So we build a web site or an application and want to add search to it, "
                + "and then it hits us: getting search working is hard. We want our search solution to be fast,"
                + " we want a painless setup and a completely free search schema, we want to be able to index data simply using JSON over HTTP, "
                + "we want our search server to be always available, we want to be able to start with one machine and scale to hundreds, "
                + "we want real-time search, we want simple multi-tenancy, and we want a solution that is built for the cloud.";

        String documentId1 = randomNumeric(5);
        SampleEntity sampleEntity1 = new SampleEntity();
        sampleEntity1.setId(documentId1);
        sampleEntity1.setMessage(sampleMessage);
        sampleEntity1.setVersion(System.currentTimeMillis());

        IndexQuery indexQuery1 = new IndexQuery();
        indexQuery1.setId(documentId1);
        indexQuery1.setObject(sampleEntity1);

        elasticsearchTemplate.index(indexQuery1);

        String documentId2 = randomNumeric(5);
        SampleEntity sampleEntity2 = new SampleEntity();
        sampleEntity2.setId(documentId2);
        sampleEntity2.setMessage(sampleMessage);
        sampleEntity2.setVersion(System.currentTimeMillis());

        IndexQuery indexQuery2 = new IndexQuery();
        indexQuery2.setId(documentId2);
        indexQuery2.setObject(sampleEntity2);

        elasticsearchTemplate.index(indexQuery2);
        elasticsearchTemplate.refresh(SampleEntity.class, true);

        MoreLikeThisQuery moreLikeThisQuery = new MoreLikeThisQuery();
        moreLikeThisQuery.setId(documentId2);
        moreLikeThisQuery.addFields("message");
        moreLikeThisQuery.setMinDocFreq(1);
        // when
        Page<SampleEntity> sampleEntities = elasticsearchTemplate.moreLikeThis(moreLikeThisQuery, SampleEntity.class);

        // then
        assertThat(sampleEntities.getTotalElements(), is(equalTo(1L)));
        assertThat(sampleEntities.getContent(), hasItem(sampleEntity1));
    }

    @Test
    public void shouldReturnResultsWithScanAndScroll() {
        //given
        List<IndexQuery> entities = createSampleEntitiesWithMessage("Test message", 30);
        // when
        elasticsearchTemplate.bulkIndex(entities);
        elasticsearchTemplate.refresh(SampleEntity.class, true);
        // then

        SearchQuery searchQuery = new NativeSearchQueryBuilder().withQuery(matchAllQuery()).withIndices("test-index")
                .withTypes("test-type").withPageable(new PageRequest(0, 10)).build();

        String scrollId = elasticsearchTemplate.scan(searchQuery, 1000, false);
        List<SampleEntity> sampleEntities = new ArrayList<SampleEntity>();
        boolean hasRecords = true;
>>>>>>> bc1abd96
        while (hasRecords) {
            Page<SampleEntity> page = elasticsearchTemplate.scroll(scrollId, 5000L, SampleEntity.class);
            if (page.hasContent()) {
                sampleEntities.addAll(page.getContent());
            } else {
                hasRecords = false;
            }

        }
        assertThat(sampleEntities.size(), is(equalTo(30)));
    }

    @Test
    public void shouldReturnResultsForScanAndScrollWithCustomResultMapper() {
        //given
        List<IndexQuery> entities = createSampleEntitiesWithMessage("Test message", 30);
        // when
        elasticsearchTemplate.bulkIndex(entities);
        elasticsearchTemplate.refresh(SampleEntity.class, true);
        // then

        SearchQuery searchQuery = new NativeSearchQueryBuilder().withQuery(matchAllQuery()).withIndices("test-index")
                .withTypes("test-type").withPageable(new PageRequest(0, 10)).build();

        String scrollId = elasticsearchTemplate.scan(searchQuery, 1000, false);
        List<SampleEntity> sampleEntities = new ArrayList<SampleEntity>();
        boolean hasRecords = true;
        while (hasRecords) {
            Page<SampleEntity> page = elasticsearchTemplate.scroll(scrollId, 5000L, new SearchResultMapper() {
                @Override
                public <T> FacetedPage<T> mapResults(SearchResponse response, Class<T> clazz, Pageable pageable) {
                    List<SampleEntity> chunk = new ArrayList<SampleEntity>();
                    for (SearchHit searchHit : response.getHits()) {
                        if (response.getHits().getHits().length <= 0) {
                            return null;
                        }
                        SampleEntity user = new SampleEntity();
                        user.setId(searchHit.getId());
                        user.setMessage((String) searchHit.getSource().get("message"));
                        chunk.add(user);
                    }
                    if (chunk.size() > 0) {
                        return new FacetedPageImpl<T>((List<T>) chunk);
                    }
                    return null;
                }
            });
            if (page != null) {
                sampleEntities.addAll(page.getContent());
            } else {
                hasRecords = false;
            }
        }
        assertThat(sampleEntities.size(), is(equalTo(30)));
    }

    private static List<IndexQuery> createSampleEntitiesWithMessage(String message, int numberOfEntities) {
        List<IndexQuery> indexQueries = new ArrayList<IndexQuery>();
        for (int i = 0; i < numberOfEntities; i++) {
            String documentId = randomNumeric(5);
            SampleEntity sampleEntity = new SampleEntity();
            sampleEntity.setId(documentId);
            sampleEntity.setMessage(message);
            sampleEntity.setRate(2);
            sampleEntity.setVersion(System.currentTimeMillis());
            IndexQuery indexQuery = new IndexQuery();
            indexQuery.setId(documentId);
            indexQuery.setObject(sampleEntity);
            indexQueries.add(indexQuery);
        }
        return indexQueries;
    }

    @Test
    public void shouldReturnListForGivenCriteria() {
        // given
        List<IndexQuery> indexQueries = new ArrayList<IndexQuery>();
        // first document
        String documentId = randomNumeric(5);
        SampleEntity sampleEntity1 = new SampleEntity();
        sampleEntity1.setId(documentId);
        sampleEntity1.setMessage("test message");
        sampleEntity1.setVersion(System.currentTimeMillis());

        IndexQuery indexQuery1 = new IndexQuery();
        indexQuery1.setId(documentId);
        indexQuery1.setObject(sampleEntity1);
        indexQueries.add(indexQuery1);

        // second document
        String documentId2 = randomNumeric(5);
        SampleEntity sampleEntity2 = new SampleEntity();
        sampleEntity2.setId(documentId2);
        sampleEntity2.setMessage("test test");
        sampleEntity2.setVersion(System.currentTimeMillis());

        IndexQuery indexQuery2 = new IndexQuery();
        indexQuery2.setId(documentId2);
        indexQuery2.setObject(sampleEntity2);

        indexQueries.add(indexQuery2);

        // second document
        String documentId3 = randomNumeric(5);
        SampleEntity sampleEntity3 = new SampleEntity();
        sampleEntity3.setId(documentId3);
        sampleEntity3.setMessage("some message");
        sampleEntity3.setVersion(System.currentTimeMillis());

        IndexQuery indexQuery3 = new IndexQuery();
        indexQuery3.setId(documentId3);
        indexQuery3.setObject(sampleEntity3);

        indexQueries.add(indexQuery3);
        // when
        elasticsearchTemplate.bulkIndex(indexQueries);
        elasticsearchTemplate.refresh(SampleEntity.class, true);
        // when
        CriteriaQuery singleCriteriaQuery = new CriteriaQuery(new Criteria("message").contains("test"));
        CriteriaQuery multipleCriteriaQuery = new CriteriaQuery(new Criteria("message").contains("some").and("message")
                .contains("message"));
        List<SampleEntity> sampleEntitiesForSingleCriteria = elasticsearchTemplate.queryForList(singleCriteriaQuery,
                SampleEntity.class);
        List<SampleEntity> sampleEntitiesForAndCriteria = elasticsearchTemplate.queryForList(multipleCriteriaQuery,
                SampleEntity.class);
        // then
        assertThat(sampleEntitiesForSingleCriteria.size(), is(2));
        assertThat(sampleEntitiesForAndCriteria.size(), is(1));
    }

    @Test
    public void shouldReturnListForGivenStringQuery() {
        // given
        List<IndexQuery> indexQueries = new ArrayList<IndexQuery>();
        // first document
        String documentId = randomNumeric(5);
        SampleEntity sampleEntity1 = new SampleEntity();
        sampleEntity1.setId(documentId);
        sampleEntity1.setMessage("test message");
        sampleEntity1.setVersion(System.currentTimeMillis());

        IndexQuery indexQuery1 = new IndexQuery();
        indexQuery1.setId(documentId);
        indexQuery1.setObject(sampleEntity1);
        indexQueries.add(indexQuery1);

        // second document
        String documentId2 = randomNumeric(5);
        SampleEntity sampleEntity2 = new SampleEntity();
        sampleEntity2.setId(documentId2);
        sampleEntity2.setMessage("test test");
        sampleEntity2.setVersion(System.currentTimeMillis());

        IndexQuery indexQuery2 = new IndexQuery();
        indexQuery2.setId(documentId2);
        indexQuery2.setObject(sampleEntity2);

        indexQueries.add(indexQuery2);

        // second document
        String documentId3 = randomNumeric(5);
        SampleEntity sampleEntity3 = new SampleEntity();
        sampleEntity3.setId(documentId3);
        sampleEntity3.setMessage("some message");
        sampleEntity3.setVersion(System.currentTimeMillis());

        IndexQuery indexQuery3 = new IndexQuery();
        indexQuery3.setId(documentId3);
        indexQuery3.setObject(sampleEntity3);

        indexQueries.add(indexQuery3);
        // when
        elasticsearchTemplate.bulkIndex(indexQueries);
        elasticsearchTemplate.refresh(SampleEntity.class, true);
        // when
        StringQuery stringQuery = new StringQuery(matchAllQuery().toString());
        List<SampleEntity> sampleEntities = elasticsearchTemplate.queryForList(stringQuery, SampleEntity.class);
        // then
        assertThat(sampleEntities.size(), is(3));
    }

    @Test
    public void shouldPutMappingForGivenEntity() throws Exception {
        // given
        Class entity = SampleMappingEntity.class;
        elasticsearchTemplate.createIndex(entity);
        // when
        assertThat(elasticsearchTemplate.putMapping(entity), is(true));
    }

    @Test
    public void shouldDeleteIndexForGivenEntity() {
        // given
        Class clazz = SampleEntity.class;
        // when
        elasticsearchTemplate.deleteIndex(clazz);
        // then
        assertThat(elasticsearchTemplate.indexExists(clazz), is(false));
    }

    @Test
    public void shouldDoPartialUpdateForExistingDocument() {
        //given
        String documentId = randomNumeric(5);
        String messageBeforeUpdate = "some test message";
        String messageAfterUpdate = "test message";

        SampleEntity sampleEntity = new SampleEntity();
        sampleEntity.setId(documentId);
        sampleEntity.setMessage(messageBeforeUpdate);
        sampleEntity.setVersion(System.currentTimeMillis());

        IndexQuery indexQuery = new IndexQuery();
        indexQuery.setId(documentId);
        indexQuery.setObject(sampleEntity);

        elasticsearchTemplate.index(indexQuery);
        elasticsearchTemplate.refresh(SampleEntity.class, true);

        IndexRequest indexRequest = new IndexRequest();
        indexRequest.source("message", messageAfterUpdate);
        UpdateQuery updateQuery = new UpdateQueryBuilder().withId(documentId)
                .withClass(SampleEntity.class).withIndexRequest(indexRequest).build();
        // when
        elasticsearchTemplate.update(updateQuery);
        //then
        GetQuery getQuery = new GetQuery();
        getQuery.setId(documentId);
        SampleEntity indexedEntity = elasticsearchTemplate.queryForObject(getQuery, SampleEntity.class);
        assertThat(indexedEntity.getMessage(), is(messageAfterUpdate));
    }

    @Test(expected = DocumentMissingException.class)
    public void shouldThrowExceptionIfDocumentDoesNotExistWhileDoingPartialUpdate() {
        // when
        IndexRequest indexRequest = new IndexRequest();
        UpdateQuery updateQuery = new UpdateQueryBuilder().withId(randomNumeric(5))
                .withClass(SampleEntity.class).withIndexRequest(indexRequest).build();
        elasticsearchTemplate.update(updateQuery);
    }

    @Test
    public void shouldDoUpsertIfDocumentDoesNotExist() {
        //given
        String documentId = randomNumeric(5);
        String message = "test message";
        IndexRequest indexRequest = new IndexRequest();
        indexRequest.source("message", message);
        UpdateQuery updateQuery = new UpdateQueryBuilder().withId(documentId)
                .withDoUpsert(true).withClass(SampleEntity.class)
                .withIndexRequest(indexRequest).build();
        //when
        elasticsearchTemplate.update(updateQuery);
        //then
        GetQuery getQuery = new GetQuery();
        getQuery.setId(documentId);
        SampleEntity indexedEntity = elasticsearchTemplate.queryForObject(getQuery, SampleEntity.class);
        assertThat(indexedEntity.getMessage(), is(message));
    }

    @Test
    public void shouldReturnHighlightedFieldsForGivenQueryAndFields() {

        //given
        String documentId = randomNumeric(5);
        String actualMessage = "some test message";
        String highlightedMessage = "some <em>test</em> message";

        SampleEntity sampleEntity = new SampleEntity();
        sampleEntity.setId(documentId);
        sampleEntity.setMessage(actualMessage);
        sampleEntity.setVersion(System.currentTimeMillis());

        IndexQuery indexQuery = new IndexQuery();
        indexQuery.setId(documentId);
        indexQuery.setObject(sampleEntity);

        elasticsearchTemplate.index(indexQuery);
        elasticsearchTemplate.refresh(SampleEntity.class, true);

        SearchQuery searchQuery = new NativeSearchQueryBuilder()
                .withQuery(termQuery("message", "test"))
                .withHighlightFields(new HighlightBuilder.Field("message"))
                .build();

        Page<SampleEntity> sampleEntities = elasticsearchTemplate.queryForPage(searchQuery, SampleEntity.class, new SearchResultMapper() {
            @Override
            public <T> FacetedPage<T> mapResults(SearchResponse response, Class<T> clazz, Pageable pageable) {
                List<SampleEntity> chunk = new ArrayList<SampleEntity>();
                for (SearchHit searchHit : response.getHits()) {
                    if (response.getHits().getHits().length <= 0) {
                        return null;
                    }
                    SampleEntity user = new SampleEntity();
                    user.setId(searchHit.getId());
                    user.setMessage((String) searchHit.getSource().get("message"));
                    user.setHighlightedMessage(searchHit.getHighlightFields().get("message").fragments()[0].toString());
                    chunk.add(user);
                }
                if (chunk.size() > 0) {
                    return new FacetedPageImpl<T>((List<T>) chunk);
                }
                return null;
            }
        });

        assertThat(sampleEntities.getContent().get(0).getHighlightedMessage(), is(highlightedMessage));

    }

    @Test
    public void shouldDeleteSpecifiedTypeFromAnIndex() {
        // given
        String documentId = randomNumeric(5);
        SampleEntity sampleEntity = new SampleEntity();
        sampleEntity.setId(documentId);
        sampleEntity.setMessage("some message");
        sampleEntity.setVersion(System.currentTimeMillis());

        IndexQuery indexQuery = new IndexQuery();
        indexQuery.setId(documentId);
        indexQuery.setObject(sampleEntity);

        elasticsearchTemplate.index(indexQuery);
        elasticsearchTemplate.refresh(SampleEntity.class, true);
        // when
        elasticsearchTemplate.deleteType("test-index", "test-type");

        //then
        boolean typeExists = elasticsearchTemplate.typeExists("test-index", "test-type");
        assertThat(typeExists, is(false));
    }

    @Test
    public void shouldDeleteDocumentBySpecifiedTypeUsingDeleteQuery() {
        // given
        String documentId = randomNumeric(5);
        SampleEntity sampleEntity = new SampleEntity();
        sampleEntity.setId(documentId);
        sampleEntity.setMessage("some message");
        sampleEntity.setVersion(System.currentTimeMillis());

        IndexQuery indexQuery = new IndexQuery();
        indexQuery.setId(documentId);
        indexQuery.setObject(sampleEntity);

        elasticsearchTemplate.index(indexQuery);
        // when
        DeleteQuery deleteQuery = new DeleteQuery();
        deleteQuery.setQuery(fieldQuery("id", documentId));
        deleteQuery.setIndex("test-index");
        deleteQuery.setType("test-type");
        elasticsearchTemplate.delete(deleteQuery);
        // then
        SearchQuery searchQuery = new NativeSearchQueryBuilder().withQuery(fieldQuery("id", documentId)).build();
        Page<SampleEntity> sampleEntities = elasticsearchTemplate.queryForPage(searchQuery, SampleEntity.class);
        assertThat(sampleEntities.getTotalElements(), equalTo(0L));
    }
<<<<<<< HEAD
=======

    @Test
    public void shouldAddAlias(){
        // given
        elasticsearchTemplate.createIndex(SampleEntity.class);
        AliasQuery aliasQuery = new AliasBuilder()
                .withIndexName("test-index")
                .withAliasName("test-alias").build();
        // when
        elasticsearchTemplate.addAlias(aliasQuery);
        // then
        Set<String> aliases = elasticsearchTemplate.queryForAlias("test-index");
        assertThat(aliases, is(notNullValue()));
        assertThat(aliases.contains("test-alias"), is(true));
    }

    @Test
    public void shouldRemoveAlias(){
        // given
        elasticsearchTemplate.createIndex(SampleEntity.class);
        String indexName = "test-index";
        String aliasName = "test-alias";
        AliasQuery aliasQuery = new AliasBuilder()
                .withIndexName(indexName)
                .withAliasName(aliasName).build();
        // when
        elasticsearchTemplate.addAlias(aliasQuery);
        Set<String> aliases = elasticsearchTemplate.queryForAlias(indexName);
        assertThat(aliases, is(notNullValue()));
        assertThat(aliases.contains(aliasName), is(true));
        // then
        elasticsearchTemplate.removeAlias(aliasQuery);
        aliases = elasticsearchTemplate.queryForAlias(indexName);
        assertThat(aliases, is(notNullValue()));
        assertThat(aliases.size(), is(0));
    }


    @Test
    public void shouldIndexDocumentForSpecifiedSource(){

        // given
        String documentSource = "{\"id\":\"2333343434\",\"type\":null,\"message\":\"some message\",\"rate\":0,\"available\":false,\"highlightedMessage\":null,\"version\":1385208779482}";
        IndexQuery indexQuery = new IndexQuery();
        indexQuery.setId("2333343434");
        indexQuery.setSource(documentSource);
        indexQuery.setIndexName("test-index");
        indexQuery.setType("test-type");
        // when
        elasticsearchTemplate.index(indexQuery);
        elasticsearchTemplate.refresh(SampleEntity.class, true);
        SearchQuery searchQuery = new NativeSearchQueryBuilder().withQuery(termQuery("id",indexQuery.getId()))
                .withIndices("test-index")
                .withTypes("test-type")
                .build();
        // then
        Page<SampleEntity> page = elasticsearchTemplate.queryForPage(searchQuery, SampleEntity.class, new SearchResultMapper() {
            @Override
            public <T> FacetedPage<T> mapResults(SearchResponse response, Class<T> clazz, Pageable pageable) {
                    List<SampleEntity> values = new ArrayList<SampleEntity>();
                    for (SearchHit searchHit : response.getHits()) {
                        SampleEntity sampleEntity = new SampleEntity();
                        sampleEntity.setId(searchHit.getId());
                        sampleEntity.setMessage((String) searchHit.getSource().get("message"));
                        values.add(sampleEntity);
                    }
                    return new FacetedPageImpl<T>((List<T>) values);
            }
        });
        assertThat(page, is(notNullValue()));
        assertThat(page.getContent().size(), is(1));
        assertThat(page.getContent().get(0).getId(), is(indexQuery.getId()));
    }

    @Test (expected = ElasticsearchException.class)
    public void shouldThrowElasticsearchExceptionWhenNoDocumentSpecified(){
        // given
        IndexQuery indexQuery = new IndexQuery();
        indexQuery.setId("2333343434");
        indexQuery.setIndexName("test-index");
        indexQuery.setType("test-type");

        //when
        elasticsearchTemplate.index(indexQuery);
    }

    @Test
    public void shouldReturnIds(){
        //given
        List<IndexQuery> entities = createSampleEntitiesWithMessage("Test message", 30);
        // when
        elasticsearchTemplate.bulkIndex(entities);
        elasticsearchTemplate.refresh(SampleEntity.class, true);
        SearchQuery searchQuery = new NativeSearchQueryBuilder()
                .withQuery(termQuery("message", "message"))
                .withIndices("test-index")
                .withTypes("test-type")
                .withPageable(new PageRequest(0,100))
                .build();
        // then
        List<String> ids = elasticsearchTemplate.queryForIds(searchQuery);
        assertThat(ids, is(notNullValue()));
        assertThat(ids.size(), is(30));
    }
>>>>>>> bc1abd96
}
<|MERGE_RESOLUTION|>--- conflicted
+++ resolved
@@ -1,1552 +1,1068 @@
-/*
- * Copyright 2013 the original author or authors.
- *
- * Licensed under the Apache License, Version 2.0 (the "License");
- * you may not use this file except in compliance with the License.
- * You may obtain a copy of the License at
- *
- *      http://www.apache.org/licenses/LICENSE-2.0
- *
- * Unless required by applicable law or agreed to in writing, software
- * distributed under the License is distributed on an "AS IS" BASIS,
- * WITHOUT WARRANTIES OR CONDITIONS OF ANY KIND, either express or implied.
- * See the License for the specific language governing permissions and
- * limitations under the License.
- */
-package org.springframework.data.elasticsearch.core;
-
-import org.elasticsearch.action.index.IndexRequest;
-import org.elasticsearch.action.search.SearchResponse;
-import org.elasticsearch.index.engine.DocumentMissingException;
-import org.elasticsearch.search.SearchHit;
-import org.elasticsearch.search.highlight.HighlightBuilder;
-import org.elasticsearch.search.sort.FieldSortBuilder;
-import org.elasticsearch.search.sort.SortOrder;
-import org.hamcrest.core.IsNot;
-import org.hamcrest.core.IsNull;
-import org.junit.Before;
-import org.junit.Ignore;
-import org.junit.Test;
-import org.junit.runner.RunWith;
-import org.springframework.beans.factory.annotation.Autowired;
-import org.springframework.data.domain.Page;
-import org.springframework.data.domain.PageRequest;
-import org.springframework.data.domain.Pageable;
-import org.springframework.data.domain.Sort;
-import org.springframework.data.elasticsearch.ElasticsearchException;
-import org.springframework.data.elasticsearch.SampleEntity;
-import org.springframework.data.elasticsearch.SampleMappingEntity;
-import org.springframework.data.elasticsearch.core.query.*;
-import org.springframework.test.context.ContextConfiguration;
-import org.springframework.test.context.junit4.SpringJUnit4ClassRunner;
-
-import java.util.ArrayList;
-import java.util.List;
-import java.util.Set;
-
-import static org.apache.commons.lang.RandomStringUtils.randomNumeric;
-import static org.elasticsearch.index.query.FilterBuilders.boolFilter;
-import static org.elasticsearch.index.query.FilterBuilders.termFilter;
-import static org.elasticsearch.index.query.QueryBuilders.*;
-import static org.hamcrest.Matchers.*;
-import static org.junit.Assert.*;
-
-/**
- * @author Rizwan Idrees
- * @author Mohsin Husen
- * @author Franck Marchand
- */
-@RunWith(SpringJUnit4ClassRunner.class)
-@ContextConfiguration("classpath:elasticsearch-template-test.xml")
-public class ElasticsearchTemplateTests {
-
-    @Autowired
-    private ElasticsearchTemplate elasticsearchTemplate;
-
-    @Before
-    public void before() {
-        elasticsearchTemplate.deleteIndex(SampleEntity.class);
-        elasticsearchTemplate.createIndex(SampleEntity.class);
-        elasticsearchTemplate.refresh(SampleEntity.class, true);
-    }
-
-<<<<<<< HEAD
-	@Test
-	public void shouldReturnCountForGivenSearchQuery() {
-		// given
-		String documentId = randomNumeric(5);
-		SampleEntity sampleEntity = new SampleEntity();
-		sampleEntity.setId(documentId);
-		sampleEntity.setMessage("some message");
-		sampleEntity.setVersion(System.currentTimeMillis());
-		IndexQuery indexQuery = new IndexQuery();
-		indexQuery.setId(documentId);
-		indexQuery.setObject(sampleEntity);
-		elasticsearchTemplate.index(indexQuery);
-		elasticsearchTemplate.refresh(SampleEntity.class, true);
-		SearchQuery searchQuery = new NativeSearchQueryBuilder().withQuery(matchAllQuery()).build();
-		// when
-		long count = elasticsearchTemplate.count(searchQuery, SampleEntity.class);
-		// then
-		assertThat(count, is(equalTo(1L)));
-	}
-   
-	@Test
-	public void shouldReturnObjectForGivenId() {
-		// given
-		String documentId = randomNumeric(5);
-		SampleEntity sampleEntity = new SampleEntity();
-		sampleEntity.setId(documentId);
-		sampleEntity.setMessage("some message");
-		sampleEntity.setVersion(System.currentTimeMillis());
-
-		IndexQuery indexQuery = new IndexQuery();
-		indexQuery.setId(documentId);
-		indexQuery.setObject(sampleEntity);
-
-		elasticsearchTemplate.index(indexQuery);
-		// when
-		GetQuery getQuery = new GetQuery();
-		getQuery.setId(documentId);
-		SampleEntity sampleEntity1 = elasticsearchTemplate.queryForObject(getQuery, SampleEntity.class);
-		// then
-		assertNotNull("not null....", sampleEntity1);
-		assertEquals(sampleEntity, sampleEntity1);
-		assertEquals(documentId, sampleEntity1.getId());
-	}
-	
-	@Test
-	public void shouldReturnPageForGivenSearchQuery() {
-		// given
-		String documentId = randomNumeric(5);
-		SampleEntity sampleEntity = new SampleEntity();
-		sampleEntity.setId(documentId);
-		sampleEntity.setMessage("some message");
-		sampleEntity.setVersion(System.currentTimeMillis());
-
-		IndexQuery indexQuery = new IndexQuery();
-		indexQuery.setId(documentId);
-		indexQuery.setObject(sampleEntity);
-
-		elasticsearchTemplate.index(indexQuery);
-		elasticsearchTemplate.refresh(SampleEntity.class, true);
-
-		SearchQuery searchQuery = new NativeSearchQueryBuilder().withQuery(matchAllQuery()).build();
-		// when
-		Page<SampleEntity> sampleEntities = elasticsearchTemplate.queryForPage(searchQuery, SampleEntity.class);
-		// then
-		assertThat(sampleEntities, is(notNullValue()));
-		assertThat(sampleEntities.getTotalElements(), greaterThanOrEqualTo(1L));
-	}
-   
-	@Test
-	public void shouldDoBulkIndex() {
-		// given
-		List<IndexQuery> indexQueries = new ArrayList<IndexQuery>();
-		// first document
-		String documentId = randomNumeric(5);
-		SampleEntity sampleEntity1 = new SampleEntity();
-		sampleEntity1.setId(documentId);
-		sampleEntity1.setMessage("some message");
-		sampleEntity1.setVersion(System.currentTimeMillis());
-
-		IndexQuery indexQuery1 = new IndexQuery();
-		indexQuery1.setId(documentId);
-		indexQuery1.setObject(sampleEntity1);
-		indexQueries.add(indexQuery1);
-
-		// second document
-		String documentId2 = randomNumeric(5);
-		SampleEntity sampleEntity2 = new SampleEntity();
-		sampleEntity2.setId(documentId2);
-		sampleEntity2.setMessage("some message");
-		sampleEntity2.setVersion(System.currentTimeMillis());
-
-		IndexQuery indexQuery2 = new IndexQuery();
-		indexQuery2.setId(documentId2);
-		indexQuery2.setObject(sampleEntity2);
-
-		indexQueries.add(indexQuery2);
-		// when
-		elasticsearchTemplate.bulkIndex(indexQueries);
-		elasticsearchTemplate.refresh(SampleEntity.class, true);
-		// then
-		SearchQuery searchQuery = new NativeSearchQueryBuilder().withQuery(matchAllQuery()).build();
-		Page<SampleEntity> sampleEntities = elasticsearchTemplate.queryForPage(searchQuery, SampleEntity.class);
-		assertThat(sampleEntities.getTotalElements(), is(equalTo(2L)));
-	}
-	
-	@Test
-   public void shouldDoIndexWithoutId() {
-      // given
-      // document
-      SampleEntity sampleEntity = new SampleEntity();
-      sampleEntity.setMessage("some message");
-      sampleEntity.setVersion(System.currentTimeMillis());
-
-      IndexQuery indexQuery = new IndexQuery();
-      indexQuery.setObject(sampleEntity);
-      // when
-      String documentId = elasticsearchTemplate.index(indexQuery);
-      // then
-      GetQuery getQuery = new GetQuery();
-      getQuery.setId(documentId);
-
-      SampleEntity result = elasticsearchTemplate.queryForObject(getQuery, SampleEntity.class);
-      assertThat(result.getId(), is(equalTo(documentId)));
-   }
-	
-	@Test
-   public void shouldDoBulkIndexWithoutId() {
-      // given
-      List<IndexQuery> indexQueries = new ArrayList<IndexQuery>();
-      // first document
-      String documentId = randomNumeric(5);
-      SampleEntity sampleEntity1 = new SampleEntity();
-      sampleEntity1.setMessage("some message");
-      sampleEntity1.setVersion(System.currentTimeMillis());
-
-      IndexQuery indexQuery1 = new IndexQuery();
-      indexQuery1.setId(documentId);
-      indexQuery1.setObject(sampleEntity1);
-      indexQueries.add(indexQuery1);
-
-      // second document
-      String documentId2 = randomNumeric(5);
-      SampleEntity sampleEntity2 = new SampleEntity();
-      sampleEntity2.setMessage("some message");
-      sampleEntity2.setVersion(System.currentTimeMillis());
-
-      IndexQuery indexQuery2 = new IndexQuery();
-      indexQuery2.setObject(sampleEntity2);
-      indexQueries.add(indexQuery2);
-      // when
-      elasticsearchTemplate.bulkIndex(indexQueries);
-      elasticsearchTemplate.refresh(SampleEntity.class, true);
-      // then
-      SearchQuery searchQuery = new NativeSearchQueryBuilder().withQuery(matchAllQuery()).build();
-      Page<SampleEntity> sampleEntities = elasticsearchTemplate.queryForPage(searchQuery, SampleEntity.class);
-      assertThat(sampleEntities.getTotalElements(), is(equalTo(2L)));
-      
-      assertThat(sampleEntities.getContent().get(0).getId(), is(notNullValue()));
-      assertThat(sampleEntities.getContent().get(1).getId(), is(notNullValue()));
-   }
-	
-	@Test
-	public void shouldDeleteDocumentForGivenId() {
-		// given
-		String documentId = randomNumeric(5);
-		SampleEntity sampleEntity = new SampleEntity();
-		sampleEntity.setId(documentId);
-		sampleEntity.setMessage("some message");
-		sampleEntity.setVersion(System.currentTimeMillis());
-
-		IndexQuery indexQuery = new IndexQuery();
-		indexQuery.setId(documentId);
-		indexQuery.setObject(sampleEntity);
-
-		elasticsearchTemplate.index(indexQuery);
-		// when
-		elasticsearchTemplate.delete("test-index", "test-type", documentId);
-		elasticsearchTemplate.refresh(SampleEntity.class, true);
-		// then
-		SearchQuery searchQuery = new NativeSearchQueryBuilder().withQuery(fieldQuery("id", documentId)).build();
-		Page<SampleEntity> sampleEntities = elasticsearchTemplate.queryForPage(searchQuery, SampleEntity.class);
-		assertThat(sampleEntities.getTotalElements(), equalTo(0L));
-	}
-
-	@Test
-	public void shouldDeleteEntityForGivenId() {
-		// given
-		String documentId = randomNumeric(5);
-		SampleEntity sampleEntity = new SampleEntity();
-		sampleEntity.setId(documentId);
-		sampleEntity.setMessage("some message");
-		sampleEntity.setVersion(System.currentTimeMillis());
-
-		IndexQuery indexQuery = new IndexQuery();
-		indexQuery.setId(documentId);
-		indexQuery.setObject(sampleEntity);
-
-		elasticsearchTemplate.index(indexQuery);
-		// when
-		elasticsearchTemplate.delete(SampleEntity.class, documentId);
-		elasticsearchTemplate.refresh(SampleEntity.class, true);
-		// then
-		SearchQuery searchQuery = new NativeSearchQueryBuilder().withQuery(fieldQuery("id", documentId)).build();
-		Page<SampleEntity> sampleEntities = elasticsearchTemplate.queryForPage(searchQuery, SampleEntity.class);
-		assertThat(sampleEntities.getTotalElements(), equalTo(0L));
-	}
-
-	@Test
-	public void shouldDeleteDocumentForGivenQuery() {
-		// given
-		String documentId = randomNumeric(5);
-		SampleEntity sampleEntity = new SampleEntity();
-		sampleEntity.setId(documentId);
-		sampleEntity.setMessage("some message");
-		sampleEntity.setVersion(System.currentTimeMillis());
-
-		IndexQuery indexQuery = new IndexQuery();
-		indexQuery.setId(documentId);
-		indexQuery.setObject(sampleEntity);
-
-		elasticsearchTemplate.index(indexQuery);
-		// when
-		DeleteQuery deleteQuery = new DeleteQuery();
-		deleteQuery.setQuery(fieldQuery("id", documentId));
-		elasticsearchTemplate.delete(deleteQuery, SampleEntity.class);
-		// then
-		SearchQuery searchQuery = new NativeSearchQueryBuilder().withQuery(fieldQuery("id", documentId)).build();
-		Page<SampleEntity> sampleEntities = elasticsearchTemplate.queryForPage(searchQuery, SampleEntity.class);
-		assertThat(sampleEntities.getTotalElements(), equalTo(0L));
-	}
-
-	@Test
-	public void shouldFilterSearchResultsForGivenFilter() {
-		// given
-		String documentId = randomNumeric(5);
-		SampleEntity sampleEntity = new SampleEntity();
-		sampleEntity.setId(documentId);
-		sampleEntity.setMessage("some message");
-		sampleEntity.setVersion(System.currentTimeMillis());
-
-		IndexQuery indexQuery = new IndexQuery();
-		indexQuery.setId(documentId);
-		indexQuery.setObject(sampleEntity);
-		elasticsearchTemplate.index(indexQuery);
-		elasticsearchTemplate.refresh(SampleEntity.class, true);
-
-		SearchQuery searchQuery = new NativeSearchQueryBuilder().withQuery(matchAllQuery())
-				.withFilter(boolFilter().must(termFilter("id", documentId))).build();
-		// when
-		Page<SampleEntity> sampleEntities = elasticsearchTemplate.queryForPage(searchQuery, SampleEntity.class);
-		// then
-		assertThat(sampleEntities.getTotalElements(), equalTo(1L));
-	}
-
-	@Test
-	public void shouldSortResultsGivenSortCriteria() {
-		// given
-		List<IndexQuery> indexQueries = new ArrayList<IndexQuery>();
-		// first document
-		String documentId = randomNumeric(5);
-		SampleEntity sampleEntity1 = new SampleEntity();
-		sampleEntity1.setId(documentId);
-		sampleEntity1.setMessage("abc");
-		sampleEntity1.setRate(10);
-		sampleEntity1.setVersion(System.currentTimeMillis());
-
-		IndexQuery indexQuery1 = new IndexQuery();
-		indexQuery1.setId(documentId);
-		indexQuery1.setObject(sampleEntity1);
-
-		// second document
-		String documentId2 = randomNumeric(5);
-		SampleEntity sampleEntity2 = new SampleEntity();
-		sampleEntity2.setId(documentId2);
-		sampleEntity2.setMessage("xyz");
-		sampleEntity2.setRate(5);
-		sampleEntity2.setVersion(System.currentTimeMillis());
-
-		IndexQuery indexQuery2 = new IndexQuery();
-		indexQuery2.setId(documentId2);
-		indexQuery2.setObject(sampleEntity2);
-
-		// third document
-		String documentId3 = randomNumeric(5);
-		SampleEntity sampleEntity3 = new SampleEntity();
-		sampleEntity3.setId(documentId3);
-		sampleEntity3.setMessage("xyz");
-		sampleEntity3.setRate(15);
-		sampleEntity3.setVersion(System.currentTimeMillis());
-
-		IndexQuery indexQuery3 = new IndexQuery();
-		indexQuery3.setId(documentId3);
-		indexQuery3.setObject(sampleEntity3);
-
-		indexQueries.add(indexQuery1);
-		indexQueries.add(indexQuery2);
-		indexQueries.add(indexQuery3);
-
-		elasticsearchTemplate.bulkIndex(indexQueries);
-		elasticsearchTemplate.refresh(SampleEntity.class, true);
-
-		SearchQuery searchQuery = new NativeSearchQueryBuilder().withQuery(matchAllQuery())
-				.withSort(new FieldSortBuilder("rate").ignoreUnmapped(true).order(SortOrder.ASC)).build();
-		// when
-		Page<SampleEntity> sampleEntities = elasticsearchTemplate.queryForPage(searchQuery, SampleEntity.class);
-		// then
-		assertThat(sampleEntities.getTotalElements(), equalTo(3L));
-		assertThat(sampleEntities.getContent().get(0).getRate(), is(sampleEntity2.getRate()));
-	}
-
-	@Test
-	public void shouldExecuteStringQuery() {
-		// given
-		String documentId = randomNumeric(5);
-		SampleEntity sampleEntity = new SampleEntity();
-		sampleEntity.setId(documentId);
-		sampleEntity.setMessage("some message");
-		sampleEntity.setVersion(System.currentTimeMillis());
-
-		IndexQuery indexQuery = new IndexQuery();
-		indexQuery.setId(documentId);
-		indexQuery.setObject(sampleEntity);
-
-		elasticsearchTemplate.index(indexQuery);
-		elasticsearchTemplate.refresh(SampleEntity.class, true);
-
-		StringQuery stringQuery = new StringQuery(matchAllQuery().toString());
-		// when
-		Page<SampleEntity> sampleEntities = elasticsearchTemplate.queryForPage(stringQuery, SampleEntity.class);
-		// then
-		assertThat(sampleEntities.getTotalElements(), equalTo(1L));
-	}
-
-	@Test
-	public void shouldReturnPageableResultsGivenStringQuery() {
-		// given
-		String documentId = randomNumeric(5);
-		SampleEntity sampleEntity = new SampleEntity();
-		sampleEntity.setId(documentId);
-		sampleEntity.setMessage("some message");
-		sampleEntity.setVersion(System.currentTimeMillis());
-
-		IndexQuery indexQuery = new IndexQuery();
-		indexQuery.setId(documentId);
-		indexQuery.setObject(sampleEntity);
-
-		elasticsearchTemplate.index(indexQuery);
-		elasticsearchTemplate.refresh(SampleEntity.class, true);
-
-		StringQuery stringQuery = new StringQuery(matchAllQuery().toString(), new PageRequest(0, 10));
-		// when
-		Page<SampleEntity> sampleEntities = elasticsearchTemplate.queryForPage(stringQuery, SampleEntity.class);
-
-		// then
-		assertThat(sampleEntities.getTotalElements(), is(greaterThanOrEqualTo(1L)));
-	}
-
-	@Test
-	@Ignore("By default, the search request will fail if there is no mapping associated with a field. The ignore_unmapped option allows to ignore fields that have no mapping and not sort by them")
-	public void shouldReturnSortedPageableResultsGivenStringQuery() {
-		// todo
-		// given
-		String documentId = randomNumeric(5);
-		SampleEntity sampleEntity = new SampleEntity();
-		sampleEntity.setId(documentId);
-		sampleEntity.setMessage("some message");
-		sampleEntity.setVersion(System.currentTimeMillis());
-
-		IndexQuery indexQuery = new IndexQuery();
-		indexQuery.setId(documentId);
-		indexQuery.setObject(sampleEntity);
-
-		elasticsearchTemplate.index(indexQuery);
-		elasticsearchTemplate.refresh(SampleEntity.class, true);
-
-		StringQuery stringQuery = new StringQuery(matchAllQuery().toString(), new PageRequest(0, 10), new Sort(
-				new Sort.Order(Sort.Direction.ASC, "messsage")));
-		// when
-		Page<SampleEntity> sampleEntities = elasticsearchTemplate.queryForPage(stringQuery, SampleEntity.class);
-		// then
-		assertThat(sampleEntities.getTotalElements(), is(greaterThanOrEqualTo(1L)));
-	}
-
-	@Test
-	public void shouldReturnObjectMatchingGivenStringQuery() {
-		// given
-		String documentId = randomNumeric(5);
-		SampleEntity sampleEntity = new SampleEntity();
-		sampleEntity.setId(documentId);
-		sampleEntity.setMessage("some message");
-		sampleEntity.setVersion(System.currentTimeMillis());
-
-		IndexQuery indexQuery = new IndexQuery();
-		indexQuery.setId(documentId);
-		indexQuery.setObject(sampleEntity);
-
-		elasticsearchTemplate.index(indexQuery);
-		elasticsearchTemplate.refresh(SampleEntity.class, true);
-
-		StringQuery stringQuery = new StringQuery(fieldQuery("id", documentId).toString());
-		// when
-		SampleEntity sampleEntity1 = elasticsearchTemplate.queryForObject(stringQuery, SampleEntity.class);
-		// then
-		assertThat(sampleEntity1, is(notNullValue()));
-		assertThat(sampleEntity1.getId(), is(equalTo(documentId)));
-	}
-
-	@Test
-	public void shouldCreateIndexGivenEntityClass() {
-		// when
-		boolean created = elasticsearchTemplate.createIndex(SampleEntity.class);
-		// then
-		assertThat(created, is(true));
-	}
-
-	@Test
-	public void shouldExecuteGivenCriteriaQuery() {
-		// given
-		String documentId = randomNumeric(5);
-		SampleEntity sampleEntity = new SampleEntity();
-		sampleEntity.setId(documentId);
-		sampleEntity.setMessage("some test message");
-		sampleEntity.setVersion(System.currentTimeMillis());
-
-		IndexQuery indexQuery = new IndexQuery();
-		indexQuery.setId(documentId);
-		indexQuery.setObject(sampleEntity);
-
-		elasticsearchTemplate.index(indexQuery);
-		elasticsearchTemplate.refresh(SampleEntity.class, true);
-		CriteriaQuery criteriaQuery = new CriteriaQuery(new Criteria("message").contains("test"));
-
-		// when
-		SampleEntity sampleEntity1 = elasticsearchTemplate.queryForObject(criteriaQuery, SampleEntity.class);
-		// then
-		assertThat(sampleEntity1, is(notNullValue()));
-	}
-
-	@Test
-	public void shouldReturnSpecifiedFields() {
-		// given
-		String documentId = randomNumeric(5);
-		String message = "some test message";
-		SampleEntity sampleEntity = new SampleEntity();
-		sampleEntity.setId(documentId);
-		sampleEntity.setMessage(message);
-		sampleEntity.setVersion(System.currentTimeMillis());
-
-		IndexQuery indexQuery = new IndexQuery();
-		indexQuery.setId(documentId);
-		indexQuery.setObject(sampleEntity);
-
-		elasticsearchTemplate.index(indexQuery);
-		elasticsearchTemplate.refresh(SampleEntity.class, true);
-		SearchQuery searchQuery = new NativeSearchQueryBuilder().withQuery(matchAllQuery()).withIndices("test-index")
-				.withTypes("test-type").withFields("message").build();
-		// when
-		Page<String> page = elasticsearchTemplate.queryForPage(searchQuery, new ResultsMapper<String>() {
-			@Override
-			public FacetedPage<String> mapResults(SearchResponse response) {
-				List<String> values = new ArrayList<String>();
-				for (SearchHit searchHit : response.getHits()) {
-					values.add((String) searchHit.field("message").value());
-				}
-				return new FacetedPageImpl<String>(values);
-			}
-		});
-		// then
-		assertThat(page, is(notNullValue()));
-		assertThat(page.getTotalElements(), is(equalTo(1L)));
-		assertThat(page.getContent().get(0), is(message));
-	}
-
-	@Test
-	public void shouldReturnSimilarResultsGivenMoreLikeThisQuery() {
-		// given
-		String sampleMessage = "So we build a web site or an application and want to add search to it, "
-				+ "and then it hits us: getting search working is hard. We want our search solution to be fast,"
-				+ " we want a painless setup and a completely free search schema, we want to be able to index data simply using JSON over HTTP, "
-				+ "we want our search server to be always available, we want to be able to start with one machine and scale to hundreds, "
-				+ "we want real-time search, we want simple multi-tenancy, and we want a solution that is built for the cloud.";
-
-		String documentId1 = randomNumeric(5);
-		SampleEntity sampleEntity1 = new SampleEntity();
-		sampleEntity1.setId(documentId1);
-		sampleEntity1.setMessage(sampleMessage);
-		sampleEntity1.setVersion(System.currentTimeMillis());
-
-		IndexQuery indexQuery1 = new IndexQuery();
-		indexQuery1.setId(documentId1);
-		indexQuery1.setObject(sampleEntity1);
-
-		elasticsearchTemplate.index(indexQuery1);
-
-		String documentId2 = randomNumeric(5);
-		SampleEntity sampleEntity2 = new SampleEntity();
-		sampleEntity2.setId(documentId2);
-		sampleEntity2.setMessage(sampleMessage);
-		sampleEntity2.setVersion(System.currentTimeMillis());
-
-		IndexQuery indexQuery2 = new IndexQuery();
-		indexQuery2.setId(documentId2);
-		indexQuery2.setObject(sampleEntity2);
-
-		elasticsearchTemplate.index(indexQuery2);
-		elasticsearchTemplate.refresh(SampleEntity.class, true);
-
-		MoreLikeThisQuery moreLikeThisQuery = new MoreLikeThisQuery();
-		moreLikeThisQuery.setId(documentId2);
-		moreLikeThisQuery.addFields("message");
-		moreLikeThisQuery.setMinDocFreq(1);
-		// when
-		Page<SampleEntity> sampleEntities = elasticsearchTemplate.moreLikeThis(moreLikeThisQuery, SampleEntity.class);
-
-		// then
-		assertThat(sampleEntities.getTotalElements(), is(equalTo(1L)));
-		assertThat(sampleEntities.getContent(), hasItem(sampleEntity1));
-	}
-
-	@Test
-	public void shouldReturnResultsWithScanAndScroll() {
-	    //given
-        List<IndexQuery> entities =  createSampleEntitiesWithMessage("Test message", 30);
-		// when
-		elasticsearchTemplate.bulkIndex(entities);
-		elasticsearchTemplate.refresh(SampleEntity.class, true);
-		// then
-
-		SearchQuery searchQuery = new NativeSearchQueryBuilder().withQuery(matchAllQuery()).withIndices("test-index")
-				.withTypes("test-type").withPageable(new PageRequest(0, 10)).build();
-
-		String scrollId = elasticsearchTemplate.scan(searchQuery, 1000, false);
-		List<SampleEntity> sampleEntities = new ArrayList<SampleEntity>();
-		boolean hasRecords = true;
-=======
-    @Test
-    public void shouldReturnCountForGivenSearchQuery() {
-        // given
-        String documentId = randomNumeric(5);
-        SampleEntity sampleEntity = new SampleEntity();
-        sampleEntity.setId(documentId);
-        sampleEntity.setMessage("some message");
-        sampleEntity.setVersion(System.currentTimeMillis());
-        IndexQuery indexQuery = new IndexQuery();
-        indexQuery.setId(documentId);
-        indexQuery.setObject(sampleEntity);
-        elasticsearchTemplate.index(indexQuery);
-        elasticsearchTemplate.refresh(SampleEntity.class, true);
-        SearchQuery searchQuery = new NativeSearchQueryBuilder().withQuery(matchAllQuery()).build();
-        // when
-        long count = elasticsearchTemplate.count(searchQuery, SampleEntity.class);
-        // then
-        assertThat(count, is(equalTo(1L)));
-    }
-
-    @Test
-    public void shouldReturnObjectForGivenId() {
-        // given
-        String documentId = randomNumeric(5);
-        SampleEntity sampleEntity = new SampleEntity();
-        sampleEntity.setId(documentId);
-        sampleEntity.setMessage("some message");
-        sampleEntity.setVersion(System.currentTimeMillis());
-
-        IndexQuery indexQuery = new IndexQuery();
-        indexQuery.setId(documentId);
-        indexQuery.setObject(sampleEntity);
-
-        elasticsearchTemplate.index(indexQuery);
-        // when
-        GetQuery getQuery = new GetQuery();
-        getQuery.setId(documentId);
-        SampleEntity sampleEntity1 = elasticsearchTemplate.queryForObject(getQuery, SampleEntity.class);
-        // then
-        assertNotNull("not null....", sampleEntity1);
-        assertEquals(sampleEntity, sampleEntity1);
-    }
-
-    @Test
-    public void shouldReturnPageForGivenSearchQuery() {
-        // given
-        String documentId = randomNumeric(5);
-        SampleEntity sampleEntity = new SampleEntity();
-        sampleEntity.setId(documentId);
-        sampleEntity.setMessage("some message");
-        sampleEntity.setVersion(System.currentTimeMillis());
-
-        IndexQuery indexQuery = new IndexQuery();
-        indexQuery.setId(documentId);
-        indexQuery.setObject(sampleEntity);
-
-        elasticsearchTemplate.index(indexQuery);
-        elasticsearchTemplate.refresh(SampleEntity.class, true);
-
-        SearchQuery searchQuery = new NativeSearchQueryBuilder().withQuery(matchAllQuery()).build();
-        // when
-        Page<SampleEntity> sampleEntities = elasticsearchTemplate.queryForPage(searchQuery, SampleEntity.class);
-        // then
-        assertThat(sampleEntities, is(notNullValue()));
-        assertThat(sampleEntities.getTotalElements(), greaterThanOrEqualTo(1L));
-    }
-
-    @Test
-    public void shouldDoBulkIndex() {
-        // given
-        List<IndexQuery> indexQueries = new ArrayList<IndexQuery>();
-        // first document
-        String documentId = randomNumeric(5);
-        SampleEntity sampleEntity1 = new SampleEntity();
-        sampleEntity1.setId(documentId);
-        sampleEntity1.setMessage("some message");
-        sampleEntity1.setVersion(System.currentTimeMillis());
-
-        IndexQuery indexQuery1 = new IndexQuery();
-        indexQuery1.setId(documentId);
-        indexQuery1.setObject(sampleEntity1);
-        indexQueries.add(indexQuery1);
-
-        // second document
-        String documentId2 = randomNumeric(5);
-        SampleEntity sampleEntity2 = new SampleEntity();
-        sampleEntity2.setId(documentId2);
-        sampleEntity2.setMessage("some message");
-        sampleEntity2.setVersion(System.currentTimeMillis());
-
-        IndexQuery indexQuery2 = new IndexQuery();
-        indexQuery2.setId(documentId2);
-        indexQuery2.setObject(sampleEntity2);
-
-        indexQueries.add(indexQuery2);
-        // when
-        elasticsearchTemplate.bulkIndex(indexQueries);
-        elasticsearchTemplate.refresh(SampleEntity.class, true);
-        // then
-        SearchQuery searchQuery = new NativeSearchQueryBuilder().withQuery(matchAllQuery()).build();
-        Page<SampleEntity> sampleEntities = elasticsearchTemplate.queryForPage(searchQuery, SampleEntity.class);
-        assertThat(sampleEntities.getTotalElements(), is(equalTo(2L)));
-    }
-
-    @Test
-    public void shouldDeleteDocumentForGivenId() {
-        // given
-        String documentId = randomNumeric(5);
-        SampleEntity sampleEntity = new SampleEntity();
-        sampleEntity.setId(documentId);
-        sampleEntity.setMessage("some message");
-        sampleEntity.setVersion(System.currentTimeMillis());
-
-        IndexQuery indexQuery = new IndexQuery();
-        indexQuery.setId(documentId);
-        indexQuery.setObject(sampleEntity);
-
-        elasticsearchTemplate.index(indexQuery);
-        // when
-        elasticsearchTemplate.delete("test-index", "test-type", documentId);
-        elasticsearchTemplate.refresh(SampleEntity.class, true);
-        // then
-        SearchQuery searchQuery = new NativeSearchQueryBuilder().withQuery(fieldQuery("id", documentId)).build();
-        Page<SampleEntity> sampleEntities = elasticsearchTemplate.queryForPage(searchQuery, SampleEntity.class);
-        assertThat(sampleEntities.getTotalElements(), equalTo(0L));
-    }
-
-    @Test
-    public void shouldDeleteEntityForGivenId() {
-        // given
-        String documentId = randomNumeric(5);
-        SampleEntity sampleEntity = new SampleEntity();
-        sampleEntity.setId(documentId);
-        sampleEntity.setMessage("some message");
-        sampleEntity.setVersion(System.currentTimeMillis());
-
-        IndexQuery indexQuery = new IndexQuery();
-        indexQuery.setId(documentId);
-        indexQuery.setObject(sampleEntity);
-
-        elasticsearchTemplate.index(indexQuery);
-        // when
-        elasticsearchTemplate.delete(SampleEntity.class, documentId);
-        elasticsearchTemplate.refresh(SampleEntity.class, true);
-        // then
-        SearchQuery searchQuery = new NativeSearchQueryBuilder().withQuery(fieldQuery("id", documentId)).build();
-        Page<SampleEntity> sampleEntities = elasticsearchTemplate.queryForPage(searchQuery, SampleEntity.class);
-        assertThat(sampleEntities.getTotalElements(), equalTo(0L));
-    }
-
-    @Test
-    public void shouldDeleteDocumentForGivenQuery() {
-        // given
-        String documentId = randomNumeric(5);
-        SampleEntity sampleEntity = new SampleEntity();
-        sampleEntity.setId(documentId);
-        sampleEntity.setMessage("some message");
-        sampleEntity.setVersion(System.currentTimeMillis());
-
-        IndexQuery indexQuery = new IndexQuery();
-        indexQuery.setId(documentId);
-        indexQuery.setObject(sampleEntity);
-
-        elasticsearchTemplate.index(indexQuery);
-        // when
-        DeleteQuery deleteQuery = new DeleteQuery();
-        deleteQuery.setQuery(fieldQuery("id", documentId));
-        elasticsearchTemplate.delete(deleteQuery, SampleEntity.class);
-        // then
-        SearchQuery searchQuery = new NativeSearchQueryBuilder().withQuery(fieldQuery("id", documentId)).build();
-        Page<SampleEntity> sampleEntities = elasticsearchTemplate.queryForPage(searchQuery, SampleEntity.class);
-        assertThat(sampleEntities.getTotalElements(), equalTo(0L));
-    }
-
-    @Test
-    public void shouldFilterSearchResultsForGivenFilter() {
-        // given
-        String documentId = randomNumeric(5);
-        SampleEntity sampleEntity = new SampleEntity();
-        sampleEntity.setId(documentId);
-        sampleEntity.setMessage("some message");
-        sampleEntity.setVersion(System.currentTimeMillis());
-
-        IndexQuery indexQuery = new IndexQuery();
-        indexQuery.setId(documentId);
-        indexQuery.setObject(sampleEntity);
-        elasticsearchTemplate.index(indexQuery);
-        elasticsearchTemplate.refresh(SampleEntity.class, true);
-
-        SearchQuery searchQuery = new NativeSearchQueryBuilder().withQuery(matchAllQuery())
-                .withFilter(boolFilter().must(termFilter("id", documentId))).build();
-        // when
-        Page<SampleEntity> sampleEntities = elasticsearchTemplate.queryForPage(searchQuery, SampleEntity.class);
-        // then
-        assertThat(sampleEntities.getTotalElements(), equalTo(1L));
-    }
-
-    @Test
-    public void shouldSortResultsGivenSortCriteria() {
-        // given
-        List<IndexQuery> indexQueries = new ArrayList<IndexQuery>();
-        // first document
-        String documentId = randomNumeric(5);
-        SampleEntity sampleEntity1 = new SampleEntity();
-        sampleEntity1.setId(documentId);
-        sampleEntity1.setMessage("abc");
-        sampleEntity1.setRate(10);
-        sampleEntity1.setVersion(System.currentTimeMillis());
-
-        IndexQuery indexQuery1 = new IndexQuery();
-        indexQuery1.setId(documentId);
-        indexQuery1.setObject(sampleEntity1);
-
-        // second document
-        String documentId2 = randomNumeric(5);
-        SampleEntity sampleEntity2 = new SampleEntity();
-        sampleEntity2.setId(documentId2);
-        sampleEntity2.setMessage("xyz");
-        sampleEntity2.setRate(5);
-        sampleEntity2.setVersion(System.currentTimeMillis());
-
-        IndexQuery indexQuery2 = new IndexQuery();
-        indexQuery2.setId(documentId2);
-        indexQuery2.setObject(sampleEntity2);
-
-        // third document
-        String documentId3 = randomNumeric(5);
-        SampleEntity sampleEntity3 = new SampleEntity();
-        sampleEntity3.setId(documentId3);
-        sampleEntity3.setMessage("xyz");
-        sampleEntity3.setRate(15);
-        sampleEntity3.setVersion(System.currentTimeMillis());
-
-        IndexQuery indexQuery3 = new IndexQuery();
-        indexQuery3.setId(documentId3);
-        indexQuery3.setObject(sampleEntity3);
-
-        indexQueries.add(indexQuery1);
-        indexQueries.add(indexQuery2);
-        indexQueries.add(indexQuery3);
-
-        elasticsearchTemplate.bulkIndex(indexQueries);
-        elasticsearchTemplate.refresh(SampleEntity.class, true);
-
-        SearchQuery searchQuery = new NativeSearchQueryBuilder().withQuery(matchAllQuery())
-                .withSort(new FieldSortBuilder("rate").ignoreUnmapped(true).order(SortOrder.ASC)).build();
-        // when
-        Page<SampleEntity> sampleEntities = elasticsearchTemplate.queryForPage(searchQuery, SampleEntity.class);
-        // then
-        assertThat(sampleEntities.getTotalElements(), equalTo(3L));
-        assertThat(sampleEntities.getContent().get(0).getRate(), is(sampleEntity2.getRate()));
-    }
-
-    @Test
-    public void shouldExecuteStringQuery() {
-        // given
-        String documentId = randomNumeric(5);
-        SampleEntity sampleEntity = new SampleEntity();
-        sampleEntity.setId(documentId);
-        sampleEntity.setMessage("some message");
-        sampleEntity.setVersion(System.currentTimeMillis());
-
-        IndexQuery indexQuery = new IndexQuery();
-        indexQuery.setId(documentId);
-        indexQuery.setObject(sampleEntity);
-
-        elasticsearchTemplate.index(indexQuery);
-        elasticsearchTemplate.refresh(SampleEntity.class, true);
-
-        StringQuery stringQuery = new StringQuery(matchAllQuery().toString());
-        // when
-        Page<SampleEntity> sampleEntities = elasticsearchTemplate.queryForPage(stringQuery, SampleEntity.class);
-        // then
-        assertThat(sampleEntities.getTotalElements(), equalTo(1L));
-    }
-
-    @Test
-    public void shouldReturnPageableResultsGivenStringQuery() {
-        // given
-        String documentId = randomNumeric(5);
-        SampleEntity sampleEntity = new SampleEntity();
-        sampleEntity.setId(documentId);
-        sampleEntity.setMessage("some message");
-        sampleEntity.setVersion(System.currentTimeMillis());
-
-        IndexQuery indexQuery = new IndexQuery();
-        indexQuery.setId(documentId);
-        indexQuery.setObject(sampleEntity);
-
-        elasticsearchTemplate.index(indexQuery);
-        elasticsearchTemplate.refresh(SampleEntity.class, true);
-
-        StringQuery stringQuery = new StringQuery(matchAllQuery().toString(), new PageRequest(0, 10));
-        // when
-        Page<SampleEntity> sampleEntities = elasticsearchTemplate.queryForPage(stringQuery, SampleEntity.class);
-
-        // then
-        assertThat(sampleEntities.getTotalElements(), is(greaterThanOrEqualTo(1L)));
-    }
-
-    @Test
-    @Ignore("By default, the search request will fail if there is no mapping associated with a field. The ignore_unmapped option allows to ignore fields that have no mapping and not sort by them")
-    public void shouldReturnSortedPageableResultsGivenStringQuery() {
-        // todo
-        // given
-        String documentId = randomNumeric(5);
-        SampleEntity sampleEntity = new SampleEntity();
-        sampleEntity.setId(documentId);
-        sampleEntity.setMessage("some message");
-        sampleEntity.setVersion(System.currentTimeMillis());
-
-        IndexQuery indexQuery = new IndexQuery();
-        indexQuery.setId(documentId);
-        indexQuery.setObject(sampleEntity);
-
-        elasticsearchTemplate.index(indexQuery);
-        elasticsearchTemplate.refresh(SampleEntity.class, true);
-
-        StringQuery stringQuery = new StringQuery(matchAllQuery().toString(), new PageRequest(0, 10), new Sort(
-                new Sort.Order(Sort.Direction.ASC, "messsage")));
-        // when
-        Page<SampleEntity> sampleEntities = elasticsearchTemplate.queryForPage(stringQuery, SampleEntity.class);
-        // then
-        assertThat(sampleEntities.getTotalElements(), is(greaterThanOrEqualTo(1L)));
-    }
-
-    @Test
-    public void shouldReturnObjectMatchingGivenStringQuery() {
-        // given
-        String documentId = randomNumeric(5);
-        SampleEntity sampleEntity = new SampleEntity();
-        sampleEntity.setId(documentId);
-        sampleEntity.setMessage("some message");
-        sampleEntity.setVersion(System.currentTimeMillis());
-
-        IndexQuery indexQuery = new IndexQuery();
-        indexQuery.setId(documentId);
-        indexQuery.setObject(sampleEntity);
-
-        elasticsearchTemplate.index(indexQuery);
-        elasticsearchTemplate.refresh(SampleEntity.class, true);
-
-        StringQuery stringQuery = new StringQuery(fieldQuery("id", documentId).toString());
-        // when
-        SampleEntity sampleEntity1 = elasticsearchTemplate.queryForObject(stringQuery, SampleEntity.class);
-        // then
-        assertThat(sampleEntity1, is(notNullValue()));
-        assertThat(sampleEntity1.getId(), is(equalTo(documentId)));
-    }
-
-    @Test
-    public void shouldCreateIndexGivenEntityClass() {
-        // when
-        boolean created = elasticsearchTemplate.createIndex(SampleEntity.class);
-        // then
-        assertThat(created, is(true));
-    }
-
-    @Test
-    public void shouldExecuteGivenCriteriaQuery() {
-        // given
-        String documentId = randomNumeric(5);
-        SampleEntity sampleEntity = new SampleEntity();
-        sampleEntity.setId(documentId);
-        sampleEntity.setMessage("some test message");
-        sampleEntity.setVersion(System.currentTimeMillis());
-
-        IndexQuery indexQuery = new IndexQuery();
-        indexQuery.setId(documentId);
-        indexQuery.setObject(sampleEntity);
-
-        elasticsearchTemplate.index(indexQuery);
-        elasticsearchTemplate.refresh(SampleEntity.class, true);
-        CriteriaQuery criteriaQuery = new CriteriaQuery(new Criteria("message").contains("test"));
-
-        // when
-        SampleEntity sampleEntity1 = elasticsearchTemplate.queryForObject(criteriaQuery, SampleEntity.class);
-        // then
-        assertThat(sampleEntity1, is(notNullValue()));
-    }
-
-    @Test
-    public void shouldReturnSpecifiedFields() {
-        // given
-        String documentId = randomNumeric(5);
-        String message = "some test message";
-        SampleEntity sampleEntity = new SampleEntity();
-        sampleEntity.setId(documentId);
-        sampleEntity.setMessage(message);
-        sampleEntity.setVersion(System.currentTimeMillis());
-
-        IndexQuery indexQuery = new IndexQuery();
-        indexQuery.setId(documentId);
-        indexQuery.setObject(sampleEntity);
-
-        elasticsearchTemplate.index(indexQuery);
-        elasticsearchTemplate.refresh(SampleEntity.class, true);
-        SearchQuery searchQuery = new NativeSearchQueryBuilder().withQuery(matchAllQuery()).withIndices("test-index")
-                .withTypes("test-type").withFields("message").build();
-        // when
-        Page<String> page = elasticsearchTemplate.queryForPage(searchQuery, String.class, new SearchResultMapper() {
-            @Override
-            public <T> FacetedPage<T> mapResults(SearchResponse response, Class<T> clazz, Pageable pageable) {
-                List<String> values = new ArrayList<String>();
-                for (SearchHit searchHit : response.getHits()) {
-                    values.add((String) searchHit.field("message").value());
-                }
-                return new FacetedPageImpl<T>((List<T>) values);
-            }
-        });
-        // then
-        assertThat(page, is(notNullValue()));
-        assertThat(page.getTotalElements(), is(equalTo(1L)));
-        assertThat(page.getContent().get(0), is(message));
-    }
-
-    @Test
-    public void shouldReturnSimilarResultsGivenMoreLikeThisQuery() {
-        // given
-        String sampleMessage = "So we build a web site or an application and want to add search to it, "
-                + "and then it hits us: getting search working is hard. We want our search solution to be fast,"
-                + " we want a painless setup and a completely free search schema, we want to be able to index data simply using JSON over HTTP, "
-                + "we want our search server to be always available, we want to be able to start with one machine and scale to hundreds, "
-                + "we want real-time search, we want simple multi-tenancy, and we want a solution that is built for the cloud.";
-
-        String documentId1 = randomNumeric(5);
-        SampleEntity sampleEntity1 = new SampleEntity();
-        sampleEntity1.setId(documentId1);
-        sampleEntity1.setMessage(sampleMessage);
-        sampleEntity1.setVersion(System.currentTimeMillis());
-
-        IndexQuery indexQuery1 = new IndexQuery();
-        indexQuery1.setId(documentId1);
-        indexQuery1.setObject(sampleEntity1);
-
-        elasticsearchTemplate.index(indexQuery1);
-
-        String documentId2 = randomNumeric(5);
-        SampleEntity sampleEntity2 = new SampleEntity();
-        sampleEntity2.setId(documentId2);
-        sampleEntity2.setMessage(sampleMessage);
-        sampleEntity2.setVersion(System.currentTimeMillis());
-
-        IndexQuery indexQuery2 = new IndexQuery();
-        indexQuery2.setId(documentId2);
-        indexQuery2.setObject(sampleEntity2);
-
-        elasticsearchTemplate.index(indexQuery2);
-        elasticsearchTemplate.refresh(SampleEntity.class, true);
-
-        MoreLikeThisQuery moreLikeThisQuery = new MoreLikeThisQuery();
-        moreLikeThisQuery.setId(documentId2);
-        moreLikeThisQuery.addFields("message");
-        moreLikeThisQuery.setMinDocFreq(1);
-        // when
-        Page<SampleEntity> sampleEntities = elasticsearchTemplate.moreLikeThis(moreLikeThisQuery, SampleEntity.class);
-
-        // then
-        assertThat(sampleEntities.getTotalElements(), is(equalTo(1L)));
-        assertThat(sampleEntities.getContent(), hasItem(sampleEntity1));
-    }
-
-    @Test
-    public void shouldReturnResultsWithScanAndScroll() {
-        //given
-        List<IndexQuery> entities = createSampleEntitiesWithMessage("Test message", 30);
-        // when
-        elasticsearchTemplate.bulkIndex(entities);
-        elasticsearchTemplate.refresh(SampleEntity.class, true);
-        // then
-
-        SearchQuery searchQuery = new NativeSearchQueryBuilder().withQuery(matchAllQuery()).withIndices("test-index")
-                .withTypes("test-type").withPageable(new PageRequest(0, 10)).build();
-
-        String scrollId = elasticsearchTemplate.scan(searchQuery, 1000, false);
-        List<SampleEntity> sampleEntities = new ArrayList<SampleEntity>();
-        boolean hasRecords = true;
->>>>>>> bc1abd96
-        while (hasRecords) {
-            Page<SampleEntity> page = elasticsearchTemplate.scroll(scrollId, 5000L, SampleEntity.class);
-            if (page.hasContent()) {
-                sampleEntities.addAll(page.getContent());
-            } else {
-                hasRecords = false;
-            }
-
-        }
-        assertThat(sampleEntities.size(), is(equalTo(30)));
-    }
-
-    @Test
-    public void shouldReturnResultsForScanAndScrollWithCustomResultMapper() {
-        //given
-        List<IndexQuery> entities = createSampleEntitiesWithMessage("Test message", 30);
-        // when
-        elasticsearchTemplate.bulkIndex(entities);
-        elasticsearchTemplate.refresh(SampleEntity.class, true);
-        // then
-
-        SearchQuery searchQuery = new NativeSearchQueryBuilder().withQuery(matchAllQuery()).withIndices("test-index")
-                .withTypes("test-type").withPageable(new PageRequest(0, 10)).build();
-
-        String scrollId = elasticsearchTemplate.scan(searchQuery, 1000, false);
-        List<SampleEntity> sampleEntities = new ArrayList<SampleEntity>();
-        boolean hasRecords = true;
-        while (hasRecords) {
-            Page<SampleEntity> page = elasticsearchTemplate.scroll(scrollId, 5000L, new SearchResultMapper() {
-                @Override
-                public <T> FacetedPage<T> mapResults(SearchResponse response, Class<T> clazz, Pageable pageable) {
-                    List<SampleEntity> chunk = new ArrayList<SampleEntity>();
-                    for (SearchHit searchHit : response.getHits()) {
-                        if (response.getHits().getHits().length <= 0) {
-                            return null;
-                        }
-                        SampleEntity user = new SampleEntity();
-                        user.setId(searchHit.getId());
-                        user.setMessage((String) searchHit.getSource().get("message"));
-                        chunk.add(user);
-                    }
-                    if (chunk.size() > 0) {
-                        return new FacetedPageImpl<T>((List<T>) chunk);
-                    }
-                    return null;
-                }
-            });
-            if (page != null) {
-                sampleEntities.addAll(page.getContent());
-            } else {
-                hasRecords = false;
-            }
-        }
-        assertThat(sampleEntities.size(), is(equalTo(30)));
-    }
-
-    private static List<IndexQuery> createSampleEntitiesWithMessage(String message, int numberOfEntities) {
-        List<IndexQuery> indexQueries = new ArrayList<IndexQuery>();
-        for (int i = 0; i < numberOfEntities; i++) {
-            String documentId = randomNumeric(5);
-            SampleEntity sampleEntity = new SampleEntity();
-            sampleEntity.setId(documentId);
-            sampleEntity.setMessage(message);
-            sampleEntity.setRate(2);
-            sampleEntity.setVersion(System.currentTimeMillis());
-            IndexQuery indexQuery = new IndexQuery();
-            indexQuery.setId(documentId);
-            indexQuery.setObject(sampleEntity);
-            indexQueries.add(indexQuery);
-        }
-        return indexQueries;
-    }
-
-    @Test
-    public void shouldReturnListForGivenCriteria() {
-        // given
-        List<IndexQuery> indexQueries = new ArrayList<IndexQuery>();
-        // first document
-        String documentId = randomNumeric(5);
-        SampleEntity sampleEntity1 = new SampleEntity();
-        sampleEntity1.setId(documentId);
-        sampleEntity1.setMessage("test message");
-        sampleEntity1.setVersion(System.currentTimeMillis());
-
-        IndexQuery indexQuery1 = new IndexQuery();
-        indexQuery1.setId(documentId);
-        indexQuery1.setObject(sampleEntity1);
-        indexQueries.add(indexQuery1);
-
-        // second document
-        String documentId2 = randomNumeric(5);
-        SampleEntity sampleEntity2 = new SampleEntity();
-        sampleEntity2.setId(documentId2);
-        sampleEntity2.setMessage("test test");
-        sampleEntity2.setVersion(System.currentTimeMillis());
-
-        IndexQuery indexQuery2 = new IndexQuery();
-        indexQuery2.setId(documentId2);
-        indexQuery2.setObject(sampleEntity2);
-
-        indexQueries.add(indexQuery2);
-
-        // second document
-        String documentId3 = randomNumeric(5);
-        SampleEntity sampleEntity3 = new SampleEntity();
-        sampleEntity3.setId(documentId3);
-        sampleEntity3.setMessage("some message");
-        sampleEntity3.setVersion(System.currentTimeMillis());
-
-        IndexQuery indexQuery3 = new IndexQuery();
-        indexQuery3.setId(documentId3);
-        indexQuery3.setObject(sampleEntity3);
-
-        indexQueries.add(indexQuery3);
-        // when
-        elasticsearchTemplate.bulkIndex(indexQueries);
-        elasticsearchTemplate.refresh(SampleEntity.class, true);
-        // when
-        CriteriaQuery singleCriteriaQuery = new CriteriaQuery(new Criteria("message").contains("test"));
-        CriteriaQuery multipleCriteriaQuery = new CriteriaQuery(new Criteria("message").contains("some").and("message")
-                .contains("message"));
-        List<SampleEntity> sampleEntitiesForSingleCriteria = elasticsearchTemplate.queryForList(singleCriteriaQuery,
-                SampleEntity.class);
-        List<SampleEntity> sampleEntitiesForAndCriteria = elasticsearchTemplate.queryForList(multipleCriteriaQuery,
-                SampleEntity.class);
-        // then
-        assertThat(sampleEntitiesForSingleCriteria.size(), is(2));
-        assertThat(sampleEntitiesForAndCriteria.size(), is(1));
-    }
-
-    @Test
-    public void shouldReturnListForGivenStringQuery() {
-        // given
-        List<IndexQuery> indexQueries = new ArrayList<IndexQuery>();
-        // first document
-        String documentId = randomNumeric(5);
-        SampleEntity sampleEntity1 = new SampleEntity();
-        sampleEntity1.setId(documentId);
-        sampleEntity1.setMessage("test message");
-        sampleEntity1.setVersion(System.currentTimeMillis());
-
-        IndexQuery indexQuery1 = new IndexQuery();
-        indexQuery1.setId(documentId);
-        indexQuery1.setObject(sampleEntity1);
-        indexQueries.add(indexQuery1);
-
-        // second document
-        String documentId2 = randomNumeric(5);
-        SampleEntity sampleEntity2 = new SampleEntity();
-        sampleEntity2.setId(documentId2);
-        sampleEntity2.setMessage("test test");
-        sampleEntity2.setVersion(System.currentTimeMillis());
-
-        IndexQuery indexQuery2 = new IndexQuery();
-        indexQuery2.setId(documentId2);
-        indexQuery2.setObject(sampleEntity2);
-
-        indexQueries.add(indexQuery2);
-
-        // second document
-        String documentId3 = randomNumeric(5);
-        SampleEntity sampleEntity3 = new SampleEntity();
-        sampleEntity3.setId(documentId3);
-        sampleEntity3.setMessage("some message");
-        sampleEntity3.setVersion(System.currentTimeMillis());
-
-        IndexQuery indexQuery3 = new IndexQuery();
-        indexQuery3.setId(documentId3);
-        indexQuery3.setObject(sampleEntity3);
-
-        indexQueries.add(indexQuery3);
-        // when
-        elasticsearchTemplate.bulkIndex(indexQueries);
-        elasticsearchTemplate.refresh(SampleEntity.class, true);
-        // when
-        StringQuery stringQuery = new StringQuery(matchAllQuery().toString());
-        List<SampleEntity> sampleEntities = elasticsearchTemplate.queryForList(stringQuery, SampleEntity.class);
-        // then
-        assertThat(sampleEntities.size(), is(3));
-    }
-
-    @Test
-    public void shouldPutMappingForGivenEntity() throws Exception {
-        // given
-        Class entity = SampleMappingEntity.class;
-        elasticsearchTemplate.createIndex(entity);
-        // when
-        assertThat(elasticsearchTemplate.putMapping(entity), is(true));
-    }
-
-    @Test
-    public void shouldDeleteIndexForGivenEntity() {
-        // given
-        Class clazz = SampleEntity.class;
-        // when
-        elasticsearchTemplate.deleteIndex(clazz);
-        // then
-        assertThat(elasticsearchTemplate.indexExists(clazz), is(false));
-    }
-
-    @Test
-    public void shouldDoPartialUpdateForExistingDocument() {
-        //given
-        String documentId = randomNumeric(5);
-        String messageBeforeUpdate = "some test message";
-        String messageAfterUpdate = "test message";
-
-        SampleEntity sampleEntity = new SampleEntity();
-        sampleEntity.setId(documentId);
-        sampleEntity.setMessage(messageBeforeUpdate);
-        sampleEntity.setVersion(System.currentTimeMillis());
-
-        IndexQuery indexQuery = new IndexQuery();
-        indexQuery.setId(documentId);
-        indexQuery.setObject(sampleEntity);
-
-        elasticsearchTemplate.index(indexQuery);
-        elasticsearchTemplate.refresh(SampleEntity.class, true);
-
-        IndexRequest indexRequest = new IndexRequest();
-        indexRequest.source("message", messageAfterUpdate);
-        UpdateQuery updateQuery = new UpdateQueryBuilder().withId(documentId)
-                .withClass(SampleEntity.class).withIndexRequest(indexRequest).build();
-        // when
-        elasticsearchTemplate.update(updateQuery);
-        //then
-        GetQuery getQuery = new GetQuery();
-        getQuery.setId(documentId);
-        SampleEntity indexedEntity = elasticsearchTemplate.queryForObject(getQuery, SampleEntity.class);
-        assertThat(indexedEntity.getMessage(), is(messageAfterUpdate));
-    }
-
-    @Test(expected = DocumentMissingException.class)
-    public void shouldThrowExceptionIfDocumentDoesNotExistWhileDoingPartialUpdate() {
-        // when
-        IndexRequest indexRequest = new IndexRequest();
-        UpdateQuery updateQuery = new UpdateQueryBuilder().withId(randomNumeric(5))
-                .withClass(SampleEntity.class).withIndexRequest(indexRequest).build();
-        elasticsearchTemplate.update(updateQuery);
-    }
-
-    @Test
-    public void shouldDoUpsertIfDocumentDoesNotExist() {
-        //given
-        String documentId = randomNumeric(5);
-        String message = "test message";
-        IndexRequest indexRequest = new IndexRequest();
-        indexRequest.source("message", message);
-        UpdateQuery updateQuery = new UpdateQueryBuilder().withId(documentId)
-                .withDoUpsert(true).withClass(SampleEntity.class)
-                .withIndexRequest(indexRequest).build();
-        //when
-        elasticsearchTemplate.update(updateQuery);
-        //then
-        GetQuery getQuery = new GetQuery();
-        getQuery.setId(documentId);
-        SampleEntity indexedEntity = elasticsearchTemplate.queryForObject(getQuery, SampleEntity.class);
-        assertThat(indexedEntity.getMessage(), is(message));
-    }
-
-    @Test
-    public void shouldReturnHighlightedFieldsForGivenQueryAndFields() {
-
-        //given
-        String documentId = randomNumeric(5);
-        String actualMessage = "some test message";
-        String highlightedMessage = "some <em>test</em> message";
-
-        SampleEntity sampleEntity = new SampleEntity();
-        sampleEntity.setId(documentId);
-        sampleEntity.setMessage(actualMessage);
-        sampleEntity.setVersion(System.currentTimeMillis());
-
-        IndexQuery indexQuery = new IndexQuery();
-        indexQuery.setId(documentId);
-        indexQuery.setObject(sampleEntity);
-
-        elasticsearchTemplate.index(indexQuery);
-        elasticsearchTemplate.refresh(SampleEntity.class, true);
-
-        SearchQuery searchQuery = new NativeSearchQueryBuilder()
-                .withQuery(termQuery("message", "test"))
-                .withHighlightFields(new HighlightBuilder.Field("message"))
-                .build();
-
-        Page<SampleEntity> sampleEntities = elasticsearchTemplate.queryForPage(searchQuery, SampleEntity.class, new SearchResultMapper() {
-            @Override
-            public <T> FacetedPage<T> mapResults(SearchResponse response, Class<T> clazz, Pageable pageable) {
-                List<SampleEntity> chunk = new ArrayList<SampleEntity>();
-                for (SearchHit searchHit : response.getHits()) {
-                    if (response.getHits().getHits().length <= 0) {
-                        return null;
-                    }
-                    SampleEntity user = new SampleEntity();
-                    user.setId(searchHit.getId());
-                    user.setMessage((String) searchHit.getSource().get("message"));
-                    user.setHighlightedMessage(searchHit.getHighlightFields().get("message").fragments()[0].toString());
-                    chunk.add(user);
-                }
-                if (chunk.size() > 0) {
-                    return new FacetedPageImpl<T>((List<T>) chunk);
-                }
-                return null;
-            }
-        });
-
-        assertThat(sampleEntities.getContent().get(0).getHighlightedMessage(), is(highlightedMessage));
-
-    }
-
-    @Test
-    public void shouldDeleteSpecifiedTypeFromAnIndex() {
-        // given
-        String documentId = randomNumeric(5);
-        SampleEntity sampleEntity = new SampleEntity();
-        sampleEntity.setId(documentId);
-        sampleEntity.setMessage("some message");
-        sampleEntity.setVersion(System.currentTimeMillis());
-
-        IndexQuery indexQuery = new IndexQuery();
-        indexQuery.setId(documentId);
-        indexQuery.setObject(sampleEntity);
-
-        elasticsearchTemplate.index(indexQuery);
-        elasticsearchTemplate.refresh(SampleEntity.class, true);
-        // when
-        elasticsearchTemplate.deleteType("test-index", "test-type");
-
-        //then
-        boolean typeExists = elasticsearchTemplate.typeExists("test-index", "test-type");
-        assertThat(typeExists, is(false));
-    }
-
-    @Test
-    public void shouldDeleteDocumentBySpecifiedTypeUsingDeleteQuery() {
-        // given
-        String documentId = randomNumeric(5);
-        SampleEntity sampleEntity = new SampleEntity();
-        sampleEntity.setId(documentId);
-        sampleEntity.setMessage("some message");
-        sampleEntity.setVersion(System.currentTimeMillis());
-
-        IndexQuery indexQuery = new IndexQuery();
-        indexQuery.setId(documentId);
-        indexQuery.setObject(sampleEntity);
-
-        elasticsearchTemplate.index(indexQuery);
-        // when
-        DeleteQuery deleteQuery = new DeleteQuery();
-        deleteQuery.setQuery(fieldQuery("id", documentId));
-        deleteQuery.setIndex("test-index");
-        deleteQuery.setType("test-type");
-        elasticsearchTemplate.delete(deleteQuery);
-        // then
-        SearchQuery searchQuery = new NativeSearchQueryBuilder().withQuery(fieldQuery("id", documentId)).build();
-        Page<SampleEntity> sampleEntities = elasticsearchTemplate.queryForPage(searchQuery, SampleEntity.class);
-        assertThat(sampleEntities.getTotalElements(), equalTo(0L));
-    }
-<<<<<<< HEAD
-=======
-
-    @Test
-    public void shouldAddAlias(){
-        // given
-        elasticsearchTemplate.createIndex(SampleEntity.class);
-        AliasQuery aliasQuery = new AliasBuilder()
-                .withIndexName("test-index")
-                .withAliasName("test-alias").build();
-        // when
-        elasticsearchTemplate.addAlias(aliasQuery);
-        // then
-        Set<String> aliases = elasticsearchTemplate.queryForAlias("test-index");
-        assertThat(aliases, is(notNullValue()));
-        assertThat(aliases.contains("test-alias"), is(true));
-    }
-
-    @Test
-    public void shouldRemoveAlias(){
-        // given
-        elasticsearchTemplate.createIndex(SampleEntity.class);
-        String indexName = "test-index";
-        String aliasName = "test-alias";
-        AliasQuery aliasQuery = new AliasBuilder()
-                .withIndexName(indexName)
-                .withAliasName(aliasName).build();
-        // when
-        elasticsearchTemplate.addAlias(aliasQuery);
-        Set<String> aliases = elasticsearchTemplate.queryForAlias(indexName);
-        assertThat(aliases, is(notNullValue()));
-        assertThat(aliases.contains(aliasName), is(true));
-        // then
-        elasticsearchTemplate.removeAlias(aliasQuery);
-        aliases = elasticsearchTemplate.queryForAlias(indexName);
-        assertThat(aliases, is(notNullValue()));
-        assertThat(aliases.size(), is(0));
-    }
-
-
-    @Test
-    public void shouldIndexDocumentForSpecifiedSource(){
-
-        // given
-        String documentSource = "{\"id\":\"2333343434\",\"type\":null,\"message\":\"some message\",\"rate\":0,\"available\":false,\"highlightedMessage\":null,\"version\":1385208779482}";
-        IndexQuery indexQuery = new IndexQuery();
-        indexQuery.setId("2333343434");
-        indexQuery.setSource(documentSource);
-        indexQuery.setIndexName("test-index");
-        indexQuery.setType("test-type");
-        // when
-        elasticsearchTemplate.index(indexQuery);
-        elasticsearchTemplate.refresh(SampleEntity.class, true);
-        SearchQuery searchQuery = new NativeSearchQueryBuilder().withQuery(termQuery("id",indexQuery.getId()))
-                .withIndices("test-index")
-                .withTypes("test-type")
-                .build();
-        // then
-        Page<SampleEntity> page = elasticsearchTemplate.queryForPage(searchQuery, SampleEntity.class, new SearchResultMapper() {
-            @Override
-            public <T> FacetedPage<T> mapResults(SearchResponse response, Class<T> clazz, Pageable pageable) {
-                    List<SampleEntity> values = new ArrayList<SampleEntity>();
-                    for (SearchHit searchHit : response.getHits()) {
-                        SampleEntity sampleEntity = new SampleEntity();
-                        sampleEntity.setId(searchHit.getId());
-                        sampleEntity.setMessage((String) searchHit.getSource().get("message"));
-                        values.add(sampleEntity);
-                    }
-                    return new FacetedPageImpl<T>((List<T>) values);
-            }
-        });
-        assertThat(page, is(notNullValue()));
-        assertThat(page.getContent().size(), is(1));
-        assertThat(page.getContent().get(0).getId(), is(indexQuery.getId()));
-    }
-
-    @Test (expected = ElasticsearchException.class)
-    public void shouldThrowElasticsearchExceptionWhenNoDocumentSpecified(){
-        // given
-        IndexQuery indexQuery = new IndexQuery();
-        indexQuery.setId("2333343434");
-        indexQuery.setIndexName("test-index");
-        indexQuery.setType("test-type");
-
-        //when
-        elasticsearchTemplate.index(indexQuery);
-    }
-
-    @Test
-    public void shouldReturnIds(){
-        //given
-        List<IndexQuery> entities = createSampleEntitiesWithMessage("Test message", 30);
-        // when
-        elasticsearchTemplate.bulkIndex(entities);
-        elasticsearchTemplate.refresh(SampleEntity.class, true);
-        SearchQuery searchQuery = new NativeSearchQueryBuilder()
-                .withQuery(termQuery("message", "message"))
-                .withIndices("test-index")
-                .withTypes("test-type")
-                .withPageable(new PageRequest(0,100))
-                .build();
-        // then
-        List<String> ids = elasticsearchTemplate.queryForIds(searchQuery);
-        assertThat(ids, is(notNullValue()));
-        assertThat(ids.size(), is(30));
-    }
->>>>>>> bc1abd96
-}
+/*
+* Copyright 2013 the original author or authors.
+*
+* Licensed under the Apache License, Version 2.0 (the "License");
+* you may not use this file except in compliance with the License.
+* You may obtain a copy of the License at
+*
+* http://www.apache.org/licenses/LICENSE-2.0
+*
+* Unless required by applicable law or agreed to in writing, software
+* distributed under the License is distributed on an "AS IS" BASIS,
+* WITHOUT WARRANTIES OR CONDITIONS OF ANY KIND, either express or implied.
+* See the License for the specific language governing permissions and
+* limitations under the License.
+*/
+package org.springframework.data.elasticsearch.core;
+
+import org.elasticsearch.action.index.IndexRequest;
+import org.elasticsearch.action.search.SearchResponse;
+import org.elasticsearch.index.engine.DocumentMissingException;
+import org.elasticsearch.search.SearchHit;
+import org.elasticsearch.search.highlight.HighlightBuilder;
+import org.elasticsearch.search.sort.FieldSortBuilder;
+import org.elasticsearch.search.sort.SortOrder;
+import org.hamcrest.core.IsEqual;
+import org.junit.Before;
+import org.junit.Ignore;
+import org.junit.Test;
+import org.junit.runner.RunWith;
+import org.springframework.beans.factory.annotation.Autowired;
+import org.springframework.data.domain.Page;
+import org.springframework.data.domain.PageRequest;
+import org.springframework.data.domain.Pageable;
+import org.springframework.data.domain.Sort;
+import org.springframework.data.elasticsearch.ElasticsearchException;
+import org.springframework.data.elasticsearch.SampleEntity;
+import org.springframework.data.elasticsearch.SampleMappingEntity;
+import org.springframework.data.elasticsearch.core.query.*;
+import org.springframework.test.context.ContextConfiguration;
+import org.springframework.test.context.junit4.SpringJUnit4ClassRunner;
+
+import java.util.ArrayList;
+import java.util.List;
+import java.util.Set;
+
+import static org.apache.commons.lang.RandomStringUtils.randomNumeric;
+import static org.elasticsearch.index.query.FilterBuilders.boolFilter;
+import static org.elasticsearch.index.query.FilterBuilders.termFilter;
+import static org.elasticsearch.index.query.QueryBuilders.*;
+import static org.hamcrest.Matchers.*;
+import static org.junit.Assert.*;
+
+/**
+* @author Rizwan Idrees
+* @author Mohsin Husen
+* @author Franck Marchand
+*/
+@RunWith(SpringJUnit4ClassRunner.class)
+@ContextConfiguration("classpath:elasticsearch-template-test.xml")
+public class ElasticsearchTemplateTests {
+
+    @Autowired
+    private ElasticsearchTemplate elasticsearchTemplate;
+
+    @Before
+    public void before() {
+        elasticsearchTemplate.deleteIndex(SampleEntity.class);
+        elasticsearchTemplate.createIndex(SampleEntity.class);
+        elasticsearchTemplate.refresh(SampleEntity.class, true);
+    }
+
+    @Test
+    public void shouldReturnCountForGivenSearchQuery() {
+        // given
+        String documentId = randomNumeric(5);
+        SampleEntity sampleEntity = new SampleEntity();
+        sampleEntity.setId(documentId);
+        sampleEntity.setMessage("some message");
+        sampleEntity.setVersion(System.currentTimeMillis());
+        IndexQuery indexQuery = new IndexQuery();
+        indexQuery.setId(documentId);
+        indexQuery.setObject(sampleEntity);
+        elasticsearchTemplate.index(indexQuery);
+        elasticsearchTemplate.refresh(SampleEntity.class, true);
+        SearchQuery searchQuery = new NativeSearchQueryBuilder().withQuery(matchAllQuery()).build();
+        // when
+        long count = elasticsearchTemplate.count(searchQuery, SampleEntity.class);
+        // then
+        assertThat(count, is(equalTo(1L)));
+    }
+
+    @Test
+    public void shouldReturnObjectForGivenId() {
+        // given
+        String documentId = randomNumeric(5);
+        SampleEntity sampleEntity = new SampleEntity();
+        sampleEntity.setId(documentId);
+        sampleEntity.setMessage("some message");
+        sampleEntity.setVersion(System.currentTimeMillis());
+
+        IndexQuery indexQuery = new IndexQuery();
+        indexQuery.setId(documentId);
+        indexQuery.setObject(sampleEntity);
+
+        elasticsearchTemplate.index(indexQuery);
+        // when
+        GetQuery getQuery = new GetQuery();
+        getQuery.setId(documentId);
+        SampleEntity sampleEntity1 = elasticsearchTemplate.queryForObject(getQuery, SampleEntity.class);
+        // then
+        assertNotNull("not null....", sampleEntity1);
+        assertEquals(sampleEntity, sampleEntity1);
+    }
+
+    @Test
+    public void shouldReturnPageForGivenSearchQuery() {
+        // given
+        String documentId = randomNumeric(5);
+        SampleEntity sampleEntity = new SampleEntity();
+        sampleEntity.setId(documentId);
+        sampleEntity.setMessage("some message");
+        sampleEntity.setVersion(System.currentTimeMillis());
+
+        IndexQuery indexQuery = new IndexQuery();
+        indexQuery.setId(documentId);
+        indexQuery.setObject(sampleEntity);
+
+        elasticsearchTemplate.index(indexQuery);
+        elasticsearchTemplate.refresh(SampleEntity.class, true);
+
+        SearchQuery searchQuery = new NativeSearchQueryBuilder().withQuery(matchAllQuery()).build();
+        // when
+        Page<SampleEntity> sampleEntities = elasticsearchTemplate.queryForPage(searchQuery, SampleEntity.class);
+        // then
+        assertThat(sampleEntities, is(notNullValue()));
+        assertThat(sampleEntities.getTotalElements(), greaterThanOrEqualTo(1L));
+    }
+
+    @Test
+    public void shouldDoBulkIndex() {
+        // given
+        List<IndexQuery> indexQueries = new ArrayList<IndexQuery>();
+        // first document
+        String documentId = randomNumeric(5);
+        SampleEntity sampleEntity1 = new SampleEntity();
+        sampleEntity1.setId(documentId);
+        sampleEntity1.setMessage("some message");
+        sampleEntity1.setVersion(System.currentTimeMillis());
+
+        IndexQuery indexQuery1 = new IndexQuery();
+        indexQuery1.setId(documentId);
+        indexQuery1.setObject(sampleEntity1);
+        indexQueries.add(indexQuery1);
+
+        // second document
+        String documentId2 = randomNumeric(5);
+        SampleEntity sampleEntity2 = new SampleEntity();
+        sampleEntity2.setId(documentId2);
+        sampleEntity2.setMessage("some message");
+        sampleEntity2.setVersion(System.currentTimeMillis());
+
+        IndexQuery indexQuery2 = new IndexQuery();
+        indexQuery2.setId(documentId2);
+        indexQuery2.setObject(sampleEntity2);
+
+        indexQueries.add(indexQuery2);
+        // when
+        elasticsearchTemplate.bulkIndex(indexQueries);
+        elasticsearchTemplate.refresh(SampleEntity.class, true);
+        // then
+        SearchQuery searchQuery = new NativeSearchQueryBuilder().withQuery(matchAllQuery()).build();
+        Page<SampleEntity> sampleEntities = elasticsearchTemplate.queryForPage(searchQuery, SampleEntity.class);
+        assertThat(sampleEntities.getTotalElements(), is(equalTo(2L)));
+    }
+    
+    @Test
+    public void shouldDoIndexWithoutId() {
+       // given
+       // document
+       SampleEntity sampleEntity = new SampleEntity();
+       sampleEntity.setMessage("some message");
+       sampleEntity.setVersion(System.currentTimeMillis());
+
+       IndexQuery indexQuery = new IndexQuery();
+       indexQuery.setObject(sampleEntity);
+       // when
+       String documentId = elasticsearchTemplate.index(indexQuery);
+       // then
+       assertThat(sampleEntity.getId(), is(equalTo(documentId)));
+       
+       GetQuery getQuery = new GetQuery();
+       getQuery.setId(documentId);
+       SampleEntity result = elasticsearchTemplate.queryForObject(getQuery, SampleEntity.class);
+       assertThat(result.getId(), is(equalTo(documentId)));
+    }
+    
+    @Test
+    public void shouldDoBulkIndexWithoutId() {
+       // given
+       List<IndexQuery> indexQueries = new ArrayList<IndexQuery>();
+       // first document
+       String documentId = randomNumeric(5);
+       SampleEntity sampleEntity1 = new SampleEntity();
+       sampleEntity1.setMessage("some message");
+       sampleEntity1.setVersion(System.currentTimeMillis());
+
+       IndexQuery indexQuery1 = new IndexQuery();
+       indexQuery1.setId(documentId);
+       indexQuery1.setObject(sampleEntity1);
+       indexQueries.add(indexQuery1);
+
+       // second document
+       String documentId2 = randomNumeric(5);
+       SampleEntity sampleEntity2 = new SampleEntity();
+       sampleEntity2.setMessage("some message");
+       sampleEntity2.setVersion(System.currentTimeMillis());
+
+       IndexQuery indexQuery2 = new IndexQuery();
+       indexQuery2.setObject(sampleEntity2);
+       indexQueries.add(indexQuery2);
+       // when
+       elasticsearchTemplate.bulkIndex(indexQueries);
+       elasticsearchTemplate.refresh(SampleEntity.class, true);
+       // then
+       SearchQuery searchQuery = new NativeSearchQueryBuilder().withQuery(matchAllQuery()).build();
+       Page<SampleEntity> sampleEntities = elasticsearchTemplate.queryForPage(searchQuery, SampleEntity.class);
+       assertThat(sampleEntities.getTotalElements(), is(equalTo(2L)));
+       
+       assertThat(sampleEntities.getContent().get(0).getId(), is(notNullValue()));
+       assertThat(sampleEntities.getContent().get(1).getId(), is(notNullValue()));
+    }
+
+    @Test
+    public void shouldDeleteDocumentForGivenId() {
+        // given
+        String documentId = randomNumeric(5);
+        SampleEntity sampleEntity = new SampleEntity();
+        sampleEntity.setId(documentId);
+        sampleEntity.setMessage("some message");
+        sampleEntity.setVersion(System.currentTimeMillis());
+
+        IndexQuery indexQuery = new IndexQuery();
+        indexQuery.setId(documentId);
+        indexQuery.setObject(sampleEntity);
+
+        elasticsearchTemplate.index(indexQuery);
+        // when
+        elasticsearchTemplate.delete("test-index", "test-type", documentId);
+        elasticsearchTemplate.refresh(SampleEntity.class, true);
+        // then
+        SearchQuery searchQuery = new NativeSearchQueryBuilder().withQuery(fieldQuery("id", documentId)).build();
+        Page<SampleEntity> sampleEntities = elasticsearchTemplate.queryForPage(searchQuery, SampleEntity.class);
+        assertThat(sampleEntities.getTotalElements(), equalTo(0L));
+    }
+
+    @Test
+    public void shouldDeleteEntityForGivenId() {
+        // given
+        String documentId = randomNumeric(5);
+        SampleEntity sampleEntity = new SampleEntity();
+        sampleEntity.setId(documentId);
+        sampleEntity.setMessage("some message");
+        sampleEntity.setVersion(System.currentTimeMillis());
+
+        IndexQuery indexQuery = new IndexQuery();
+        indexQuery.setId(documentId);
+        indexQuery.setObject(sampleEntity);
+
+        elasticsearchTemplate.index(indexQuery);
+        // when
+        elasticsearchTemplate.delete(SampleEntity.class, documentId);
+        elasticsearchTemplate.refresh(SampleEntity.class, true);
+        // then
+        SearchQuery searchQuery = new NativeSearchQueryBuilder().withQuery(fieldQuery("id", documentId)).build();
+        Page<SampleEntity> sampleEntities = elasticsearchTemplate.queryForPage(searchQuery, SampleEntity.class);
+        assertThat(sampleEntities.getTotalElements(), equalTo(0L));
+    }
+
+    @Test
+    public void shouldDeleteDocumentForGivenQuery() {
+        // given
+        String documentId = randomNumeric(5);
+        SampleEntity sampleEntity = new SampleEntity();
+        sampleEntity.setId(documentId);
+        sampleEntity.setMessage("some message");
+        sampleEntity.setVersion(System.currentTimeMillis());
+
+        IndexQuery indexQuery = new IndexQuery();
+        indexQuery.setId(documentId);
+        indexQuery.setObject(sampleEntity);
+
+        elasticsearchTemplate.index(indexQuery);
+        // when
+        DeleteQuery deleteQuery = new DeleteQuery();
+        deleteQuery.setQuery(fieldQuery("id", documentId));
+        elasticsearchTemplate.delete(deleteQuery, SampleEntity.class);
+        // then
+        SearchQuery searchQuery = new NativeSearchQueryBuilder().withQuery(fieldQuery("id", documentId)).build();
+        Page<SampleEntity> sampleEntities = elasticsearchTemplate.queryForPage(searchQuery, SampleEntity.class);
+        assertThat(sampleEntities.getTotalElements(), equalTo(0L));
+    }
+
+    @Test
+    public void shouldFilterSearchResultsForGivenFilter() {
+        // given
+        String documentId = randomNumeric(5);
+        SampleEntity sampleEntity = new SampleEntity();
+        sampleEntity.setId(documentId);
+        sampleEntity.setMessage("some message");
+        sampleEntity.setVersion(System.currentTimeMillis());
+
+        IndexQuery indexQuery = new IndexQuery();
+        indexQuery.setId(documentId);
+        indexQuery.setObject(sampleEntity);
+        elasticsearchTemplate.index(indexQuery);
+        elasticsearchTemplate.refresh(SampleEntity.class, true);
+
+        SearchQuery searchQuery = new NativeSearchQueryBuilder().withQuery(matchAllQuery())
+                .withFilter(boolFilter().must(termFilter("id", documentId))).build();
+        // when
+        Page<SampleEntity> sampleEntities = elasticsearchTemplate.queryForPage(searchQuery, SampleEntity.class);
+        // then
+        assertThat(sampleEntities.getTotalElements(), equalTo(1L));
+    }
+
+    @Test
+    public void shouldSortResultsGivenSortCriteria() {
+        // given
+        List<IndexQuery> indexQueries = new ArrayList<IndexQuery>();
+        // first document
+        String documentId = randomNumeric(5);
+        SampleEntity sampleEntity1 = new SampleEntity();
+        sampleEntity1.setId(documentId);
+        sampleEntity1.setMessage("abc");
+        sampleEntity1.setRate(10);
+        sampleEntity1.setVersion(System.currentTimeMillis());
+
+        IndexQuery indexQuery1 = new IndexQuery();
+        indexQuery1.setId(documentId);
+        indexQuery1.setObject(sampleEntity1);
+
+        // second document
+        String documentId2 = randomNumeric(5);
+        SampleEntity sampleEntity2 = new SampleEntity();
+        sampleEntity2.setId(documentId2);
+        sampleEntity2.setMessage("xyz");
+        sampleEntity2.setRate(5);
+        sampleEntity2.setVersion(System.currentTimeMillis());
+
+        IndexQuery indexQuery2 = new IndexQuery();
+        indexQuery2.setId(documentId2);
+        indexQuery2.setObject(sampleEntity2);
+
+        // third document
+        String documentId3 = randomNumeric(5);
+        SampleEntity sampleEntity3 = new SampleEntity();
+        sampleEntity3.setId(documentId3);
+        sampleEntity3.setMessage("xyz");
+        sampleEntity3.setRate(15);
+        sampleEntity3.setVersion(System.currentTimeMillis());
+
+        IndexQuery indexQuery3 = new IndexQuery();
+        indexQuery3.setId(documentId3);
+        indexQuery3.setObject(sampleEntity3);
+
+        indexQueries.add(indexQuery1);
+        indexQueries.add(indexQuery2);
+        indexQueries.add(indexQuery3);
+
+        elasticsearchTemplate.bulkIndex(indexQueries);
+        elasticsearchTemplate.refresh(SampleEntity.class, true);
+
+        SearchQuery searchQuery = new NativeSearchQueryBuilder().withQuery(matchAllQuery())
+                .withSort(new FieldSortBuilder("rate").ignoreUnmapped(true).order(SortOrder.ASC)).build();
+        // when
+        Page<SampleEntity> sampleEntities = elasticsearchTemplate.queryForPage(searchQuery, SampleEntity.class);
+        // then
+        assertThat(sampleEntities.getTotalElements(), equalTo(3L));
+        assertThat(sampleEntities.getContent().get(0).getRate(), is(sampleEntity2.getRate()));
+    }
+
+    @Test
+    public void shouldExecuteStringQuery() {
+        // given
+        String documentId = randomNumeric(5);
+        SampleEntity sampleEntity = new SampleEntity();
+        sampleEntity.setId(documentId);
+        sampleEntity.setMessage("some message");
+        sampleEntity.setVersion(System.currentTimeMillis());
+
+        IndexQuery indexQuery = new IndexQuery();
+        indexQuery.setId(documentId);
+        indexQuery.setObject(sampleEntity);
+
+        elasticsearchTemplate.index(indexQuery);
+        elasticsearchTemplate.refresh(SampleEntity.class, true);
+
+        StringQuery stringQuery = new StringQuery(matchAllQuery().toString());
+        // when
+        Page<SampleEntity> sampleEntities = elasticsearchTemplate.queryForPage(stringQuery, SampleEntity.class);
+        // then
+        assertThat(sampleEntities.getTotalElements(), equalTo(1L));
+    }
+
+    @Test
+    public void shouldReturnPageableResultsGivenStringQuery() {
+        // given
+        String documentId = randomNumeric(5);
+        SampleEntity sampleEntity = new SampleEntity();
+        sampleEntity.setId(documentId);
+        sampleEntity.setMessage("some message");
+        sampleEntity.setVersion(System.currentTimeMillis());
+
+        IndexQuery indexQuery = new IndexQuery();
+        indexQuery.setId(documentId);
+        indexQuery.setObject(sampleEntity);
+
+        elasticsearchTemplate.index(indexQuery);
+        elasticsearchTemplate.refresh(SampleEntity.class, true);
+
+        StringQuery stringQuery = new StringQuery(matchAllQuery().toString(), new PageRequest(0, 10));
+        // when
+        Page<SampleEntity> sampleEntities = elasticsearchTemplate.queryForPage(stringQuery, SampleEntity.class);
+
+        // then
+        assertThat(sampleEntities.getTotalElements(), is(greaterThanOrEqualTo(1L)));
+    }
+
+    @Test
+    @Ignore("By default, the search request will fail if there is no mapping associated with a field. The ignore_unmapped option allows to ignore fields that have no mapping and not sort by them")
+    public void shouldReturnSortedPageableResultsGivenStringQuery() {
+        // todo
+        // given
+        String documentId = randomNumeric(5);
+        SampleEntity sampleEntity = new SampleEntity();
+        sampleEntity.setId(documentId);
+        sampleEntity.setMessage("some message");
+        sampleEntity.setVersion(System.currentTimeMillis());
+
+        IndexQuery indexQuery = new IndexQuery();
+        indexQuery.setId(documentId);
+        indexQuery.setObject(sampleEntity);
+
+        elasticsearchTemplate.index(indexQuery);
+        elasticsearchTemplate.refresh(SampleEntity.class, true);
+
+        StringQuery stringQuery = new StringQuery(matchAllQuery().toString(), new PageRequest(0, 10), new Sort(
+                new Sort.Order(Sort.Direction.ASC, "messsage")));
+        // when
+        Page<SampleEntity> sampleEntities = elasticsearchTemplate.queryForPage(stringQuery, SampleEntity.class);
+        // then
+        assertThat(sampleEntities.getTotalElements(), is(greaterThanOrEqualTo(1L)));
+    }
+
+    @Test
+    public void shouldReturnObjectMatchingGivenStringQuery() {
+        // given
+        String documentId = randomNumeric(5);
+        SampleEntity sampleEntity = new SampleEntity();
+        sampleEntity.setId(documentId);
+        sampleEntity.setMessage("some message");
+        sampleEntity.setVersion(System.currentTimeMillis());
+
+        IndexQuery indexQuery = new IndexQuery();
+        indexQuery.setId(documentId);
+        indexQuery.setObject(sampleEntity);
+
+        elasticsearchTemplate.index(indexQuery);
+        elasticsearchTemplate.refresh(SampleEntity.class, true);
+
+        StringQuery stringQuery = new StringQuery(fieldQuery("id", documentId).toString());
+        // when
+        SampleEntity sampleEntity1 = elasticsearchTemplate.queryForObject(stringQuery, SampleEntity.class);
+        // then
+        assertThat(sampleEntity1, is(notNullValue()));
+        assertThat(sampleEntity1.getId(), is(equalTo(documentId)));
+    }
+
+    @Test
+    public void shouldCreateIndexGivenEntityClass() {
+        // when
+        boolean created = elasticsearchTemplate.createIndex(SampleEntity.class);
+        // then
+        assertThat(created, is(true));
+    }
+
+    @Test
+    public void shouldExecuteGivenCriteriaQuery() {
+        // given
+        String documentId = randomNumeric(5);
+        SampleEntity sampleEntity = new SampleEntity();
+        sampleEntity.setId(documentId);
+        sampleEntity.setMessage("some test message");
+        sampleEntity.setVersion(System.currentTimeMillis());
+
+        IndexQuery indexQuery = new IndexQuery();
+        indexQuery.setId(documentId);
+        indexQuery.setObject(sampleEntity);
+
+        elasticsearchTemplate.index(indexQuery);
+        elasticsearchTemplate.refresh(SampleEntity.class, true);
+        CriteriaQuery criteriaQuery = new CriteriaQuery(new Criteria("message").contains("test"));
+
+        // when
+        SampleEntity sampleEntity1 = elasticsearchTemplate.queryForObject(criteriaQuery, SampleEntity.class);
+        // then
+        assertThat(sampleEntity1, is(notNullValue()));
+    }
+
+    @Test
+    public void shouldReturnSpecifiedFields() {
+        // given
+        String documentId = randomNumeric(5);
+        String message = "some test message";
+        SampleEntity sampleEntity = new SampleEntity();
+        sampleEntity.setId(documentId);
+        sampleEntity.setMessage(message);
+        sampleEntity.setVersion(System.currentTimeMillis());
+
+        IndexQuery indexQuery = new IndexQuery();
+        indexQuery.setId(documentId);
+        indexQuery.setObject(sampleEntity);
+
+        elasticsearchTemplate.index(indexQuery);
+        elasticsearchTemplate.refresh(SampleEntity.class, true);
+        SearchQuery searchQuery = new NativeSearchQueryBuilder().withQuery(matchAllQuery()).withIndices("test-index")
+                .withTypes("test-type").withFields("message").build();
+        // when
+        Page<String> page = elasticsearchTemplate.queryForPage(searchQuery, String.class, new SearchResultMapper() {
+            @Override
+            public <T> FacetedPage<T> mapResults(SearchResponse response, Class<T> clazz, Pageable pageable) {
+                List<String> values = new ArrayList<String>();
+                for (SearchHit searchHit : response.getHits()) {
+                    values.add((String) searchHit.field("message").value());
+                }
+                return new FacetedPageImpl<T>((List<T>) values);
+            }
+        });
+        // then
+        assertThat(page, is(notNullValue()));
+        assertThat(page.getTotalElements(), is(equalTo(1L)));
+        assertThat(page.getContent().get(0), is(message));
+    }
+
+    @Test
+    public void shouldReturnSimilarResultsGivenMoreLikeThisQuery() {
+        // given
+        String sampleMessage = "So we build a web site or an application and want to add search to it, "
+                + "and then it hits us: getting search working is hard. We want our search solution to be fast,"
+                + " we want a painless setup and a completely free search schema, we want to be able to index data simply using JSON over HTTP, "
+                + "we want our search server to be always available, we want to be able to start with one machine and scale to hundreds, "
+                + "we want real-time search, we want simple multi-tenancy, and we want a solution that is built for the cloud.";
+
+        String documentId1 = randomNumeric(5);
+        SampleEntity sampleEntity1 = new SampleEntity();
+        sampleEntity1.setId(documentId1);
+        sampleEntity1.setMessage(sampleMessage);
+        sampleEntity1.setVersion(System.currentTimeMillis());
+
+        IndexQuery indexQuery1 = new IndexQuery();
+        indexQuery1.setId(documentId1);
+        indexQuery1.setObject(sampleEntity1);
+
+        elasticsearchTemplate.index(indexQuery1);
+
+        String documentId2 = randomNumeric(5);
+        SampleEntity sampleEntity2 = new SampleEntity();
+        sampleEntity2.setId(documentId2);
+        sampleEntity2.setMessage(sampleMessage);
+        sampleEntity2.setVersion(System.currentTimeMillis());
+
+        IndexQuery indexQuery2 = new IndexQuery();
+        indexQuery2.setId(documentId2);
+        indexQuery2.setObject(sampleEntity2);
+
+        elasticsearchTemplate.index(indexQuery2);
+        elasticsearchTemplate.refresh(SampleEntity.class, true);
+
+        MoreLikeThisQuery moreLikeThisQuery = new MoreLikeThisQuery();
+        moreLikeThisQuery.setId(documentId2);
+        moreLikeThisQuery.addFields("message");
+        moreLikeThisQuery.setMinDocFreq(1);
+        // when
+        Page<SampleEntity> sampleEntities = elasticsearchTemplate.moreLikeThis(moreLikeThisQuery, SampleEntity.class);
+
+        // then
+        assertThat(sampleEntities.getTotalElements(), is(equalTo(1L)));
+        assertThat(sampleEntities.getContent(), hasItem(sampleEntity1));
+    }
+
+    @Test
+    public void shouldReturnResultsWithScanAndScroll() {
+        //given
+        List<IndexQuery> entities = createSampleEntitiesWithMessage("Test message", 30);
+        // when
+        elasticsearchTemplate.bulkIndex(entities);
+        elasticsearchTemplate.refresh(SampleEntity.class, true);
+        // then
+
+        SearchQuery searchQuery = new NativeSearchQueryBuilder().withQuery(matchAllQuery()).withIndices("test-index")
+                .withTypes("test-type").withPageable(new PageRequest(0, 10)).build();
+
+        String scrollId = elasticsearchTemplate.scan(searchQuery, 1000, false);
+        List<SampleEntity> sampleEntities = new ArrayList<SampleEntity>();
+        boolean hasRecords = true;
+        while (hasRecords) {
+            Page<SampleEntity> page = elasticsearchTemplate.scroll(scrollId, 5000L, SampleEntity.class);
+            if (page.hasContent()) {
+                sampleEntities.addAll(page.getContent());
+            } else {
+                hasRecords = false;
+            }
+
+        }
+        assertThat(sampleEntities.size(), is(equalTo(30)));
+    }
+
+    @Test
+    public void shouldReturnResultsForScanAndScrollWithCustomResultMapper() {
+        //given
+        List<IndexQuery> entities = createSampleEntitiesWithMessage("Test message", 30);
+        // when
+        elasticsearchTemplate.bulkIndex(entities);
+        elasticsearchTemplate.refresh(SampleEntity.class, true);
+        // then
+
+        SearchQuery searchQuery = new NativeSearchQueryBuilder().withQuery(matchAllQuery()).withIndices("test-index")
+                .withTypes("test-type").withPageable(new PageRequest(0, 10)).build();
+
+        String scrollId = elasticsearchTemplate.scan(searchQuery, 1000, false);
+        List<SampleEntity> sampleEntities = new ArrayList<SampleEntity>();
+        boolean hasRecords = true;
+        while (hasRecords) {
+            Page<SampleEntity> page = elasticsearchTemplate.scroll(scrollId, 5000L, new SearchResultMapper() {
+                @Override
+                public <T> FacetedPage<T> mapResults(SearchResponse response, Class<T> clazz, Pageable pageable) {
+                    List<SampleEntity> chunk = new ArrayList<SampleEntity>();
+                    for (SearchHit searchHit : response.getHits()) {
+                        if (response.getHits().getHits().length <= 0) {
+                            return null;
+                        }
+                        SampleEntity user = new SampleEntity();
+                        user.setId(searchHit.getId());
+                        user.setMessage((String) searchHit.getSource().get("message"));
+                        chunk.add(user);
+                    }
+                    if (chunk.size() > 0) {
+                        return new FacetedPageImpl<T>((List<T>) chunk);
+                    }
+                    return null;
+                }
+            });
+            if (page != null) {
+                sampleEntities.addAll(page.getContent());
+            } else {
+                hasRecords = false;
+            }
+        }
+        assertThat(sampleEntities.size(), is(equalTo(30)));
+    }
+
+    private static List<IndexQuery> createSampleEntitiesWithMessage(String message, int numberOfEntities) {
+        List<IndexQuery> indexQueries = new ArrayList<IndexQuery>();
+        for (int i = 0; i < numberOfEntities; i++) {
+            String documentId = randomNumeric(5);
+            SampleEntity sampleEntity = new SampleEntity();
+            sampleEntity.setId(documentId);
+            sampleEntity.setMessage(message);
+            sampleEntity.setRate(2);
+            sampleEntity.setVersion(System.currentTimeMillis());
+            IndexQuery indexQuery = new IndexQuery();
+            indexQuery.setId(documentId);
+            indexQuery.setObject(sampleEntity);
+            indexQueries.add(indexQuery);
+        }
+        return indexQueries;
+    }
+
+    @Test
+    public void shouldReturnListForGivenCriteria() {
+        // given
+        List<IndexQuery> indexQueries = new ArrayList<IndexQuery>();
+        // first document
+        String documentId = randomNumeric(5);
+        SampleEntity sampleEntity1 = new SampleEntity();
+        sampleEntity1.setId(documentId);
+        sampleEntity1.setMessage("test message");
+        sampleEntity1.setVersion(System.currentTimeMillis());
+
+        IndexQuery indexQuery1 = new IndexQuery();
+        indexQuery1.setId(documentId);
+        indexQuery1.setObject(sampleEntity1);
+        indexQueries.add(indexQuery1);
+
+        // second document
+        String documentId2 = randomNumeric(5);
+        SampleEntity sampleEntity2 = new SampleEntity();
+        sampleEntity2.setId(documentId2);
+        sampleEntity2.setMessage("test test");
+        sampleEntity2.setVersion(System.currentTimeMillis());
+
+        IndexQuery indexQuery2 = new IndexQuery();
+        indexQuery2.setId(documentId2);
+        indexQuery2.setObject(sampleEntity2);
+
+        indexQueries.add(indexQuery2);
+
+        // second document
+        String documentId3 = randomNumeric(5);
+        SampleEntity sampleEntity3 = new SampleEntity();
+        sampleEntity3.setId(documentId3);
+        sampleEntity3.setMessage("some message");
+        sampleEntity3.setVersion(System.currentTimeMillis());
+
+        IndexQuery indexQuery3 = new IndexQuery();
+        indexQuery3.setId(documentId3);
+        indexQuery3.setObject(sampleEntity3);
+
+        indexQueries.add(indexQuery3);
+        // when
+        elasticsearchTemplate.bulkIndex(indexQueries);
+        elasticsearchTemplate.refresh(SampleEntity.class, true);
+        // when
+        CriteriaQuery singleCriteriaQuery = new CriteriaQuery(new Criteria("message").contains("test"));
+        CriteriaQuery multipleCriteriaQuery = new CriteriaQuery(new Criteria("message").contains("some").and("message")
+                .contains("message"));
+        List<SampleEntity> sampleEntitiesForSingleCriteria = elasticsearchTemplate.queryForList(singleCriteriaQuery,
+                SampleEntity.class);
+        List<SampleEntity> sampleEntitiesForAndCriteria = elasticsearchTemplate.queryForList(multipleCriteriaQuery,
+                SampleEntity.class);
+        // then
+        assertThat(sampleEntitiesForSingleCriteria.size(), is(2));
+        assertThat(sampleEntitiesForAndCriteria.size(), is(1));
+    }
+
+    @Test
+    public void shouldReturnListForGivenStringQuery() {
+        // given
+        List<IndexQuery> indexQueries = new ArrayList<IndexQuery>();
+        // first document
+        String documentId = randomNumeric(5);
+        SampleEntity sampleEntity1 = new SampleEntity();
+        sampleEntity1.setId(documentId);
+        sampleEntity1.setMessage("test message");
+        sampleEntity1.setVersion(System.currentTimeMillis());
+
+        IndexQuery indexQuery1 = new IndexQuery();
+        indexQuery1.setId(documentId);
+        indexQuery1.setObject(sampleEntity1);
+        indexQueries.add(indexQuery1);
+
+        // second document
+        String documentId2 = randomNumeric(5);
+        SampleEntity sampleEntity2 = new SampleEntity();
+        sampleEntity2.setId(documentId2);
+        sampleEntity2.setMessage("test test");
+        sampleEntity2.setVersion(System.currentTimeMillis());
+
+        IndexQuery indexQuery2 = new IndexQuery();
+        indexQuery2.setId(documentId2);
+        indexQuery2.setObject(sampleEntity2);
+
+        indexQueries.add(indexQuery2);
+
+        // second document
+        String documentId3 = randomNumeric(5);
+        SampleEntity sampleEntity3 = new SampleEntity();
+        sampleEntity3.setId(documentId3);
+        sampleEntity3.setMessage("some message");
+        sampleEntity3.setVersion(System.currentTimeMillis());
+
+        IndexQuery indexQuery3 = new IndexQuery();
+        indexQuery3.setId(documentId3);
+        indexQuery3.setObject(sampleEntity3);
+
+        indexQueries.add(indexQuery3);
+        // when
+        elasticsearchTemplate.bulkIndex(indexQueries);
+        elasticsearchTemplate.refresh(SampleEntity.class, true);
+        // when
+        StringQuery stringQuery = new StringQuery(matchAllQuery().toString());
+        List<SampleEntity> sampleEntities = elasticsearchTemplate.queryForList(stringQuery, SampleEntity.class);
+        // then
+        assertThat(sampleEntities.size(), is(3));
+    }
+
+    @Test
+    public void shouldPutMappingForGivenEntity() throws Exception {
+        // given
+        Class entity = SampleMappingEntity.class;
+        elasticsearchTemplate.createIndex(entity);
+        // when
+        assertThat(elasticsearchTemplate.putMapping(entity), is(true));
+    }
+
+    @Test
+    public void shouldDeleteIndexForGivenEntity() {
+        // given
+        Class clazz = SampleEntity.class;
+        // when
+        elasticsearchTemplate.deleteIndex(clazz);
+        // then
+        assertThat(elasticsearchTemplate.indexExists(clazz), is(false));
+    }
+
+    @Test
+    public void shouldDoPartialUpdateForExistingDocument() {
+        //given
+        String documentId = randomNumeric(5);
+        String messageBeforeUpdate = "some test message";
+        String messageAfterUpdate = "test message";
+
+        SampleEntity sampleEntity = new SampleEntity();
+        sampleEntity.setId(documentId);
+        sampleEntity.setMessage(messageBeforeUpdate);
+        sampleEntity.setVersion(System.currentTimeMillis());
+
+        IndexQuery indexQuery = new IndexQuery();
+        indexQuery.setId(documentId);
+        indexQuery.setObject(sampleEntity);
+
+        elasticsearchTemplate.index(indexQuery);
+        elasticsearchTemplate.refresh(SampleEntity.class, true);
+
+        IndexRequest indexRequest = new IndexRequest();
+        indexRequest.source("message", messageAfterUpdate);
+        UpdateQuery updateQuery = new UpdateQueryBuilder().withId(documentId)
+                .withClass(SampleEntity.class).withIndexRequest(indexRequest).build();
+        // when
+        elasticsearchTemplate.update(updateQuery);
+        //then
+        GetQuery getQuery = new GetQuery();
+        getQuery.setId(documentId);
+        SampleEntity indexedEntity = elasticsearchTemplate.queryForObject(getQuery, SampleEntity.class);
+        assertThat(indexedEntity.getMessage(), is(messageAfterUpdate));
+    }
+
+    @Test(expected = DocumentMissingException.class)
+    public void shouldThrowExceptionIfDocumentDoesNotExistWhileDoingPartialUpdate() {
+        // when
+        IndexRequest indexRequest = new IndexRequest();
+        UpdateQuery updateQuery = new UpdateQueryBuilder().withId(randomNumeric(5))
+                .withClass(SampleEntity.class).withIndexRequest(indexRequest).build();
+        elasticsearchTemplate.update(updateQuery);
+    }
+
+    @Test
+    public void shouldDoUpsertIfDocumentDoesNotExist() {
+        //given
+        String documentId = randomNumeric(5);
+        String message = "test message";
+        IndexRequest indexRequest = new IndexRequest();
+        indexRequest.source("message", message);
+        UpdateQuery updateQuery = new UpdateQueryBuilder().withId(documentId)
+                .withDoUpsert(true).withClass(SampleEntity.class)
+                .withIndexRequest(indexRequest).build();
+        //when
+        elasticsearchTemplate.update(updateQuery);
+        //then
+        GetQuery getQuery = new GetQuery();
+        getQuery.setId(documentId);
+        SampleEntity indexedEntity = elasticsearchTemplate.queryForObject(getQuery, SampleEntity.class);
+        assertThat(indexedEntity.getMessage(), is(message));
+    }
+
+    @Test
+    public void shouldReturnHighlightedFieldsForGivenQueryAndFields() {
+
+        //given
+        String documentId = randomNumeric(5);
+        String actualMessage = "some test message";
+        String highlightedMessage = "some <em>test</em> message";
+
+        SampleEntity sampleEntity = new SampleEntity();
+        sampleEntity.setId(documentId);
+        sampleEntity.setMessage(actualMessage);
+        sampleEntity.setVersion(System.currentTimeMillis());
+
+        IndexQuery indexQuery = new IndexQuery();
+        indexQuery.setId(documentId);
+        indexQuery.setObject(sampleEntity);
+
+        elasticsearchTemplate.index(indexQuery);
+        elasticsearchTemplate.refresh(SampleEntity.class, true);
+
+        SearchQuery searchQuery = new NativeSearchQueryBuilder()
+                .withQuery(termQuery("message", "test"))
+                .withHighlightFields(new HighlightBuilder.Field("message"))
+                .build();
+
+        Page<SampleEntity> sampleEntities = elasticsearchTemplate.queryForPage(searchQuery, SampleEntity.class, new SearchResultMapper() {
+            @Override
+            public <T> FacetedPage<T> mapResults(SearchResponse response, Class<T> clazz, Pageable pageable) {
+                List<SampleEntity> chunk = new ArrayList<SampleEntity>();
+                for (SearchHit searchHit : response.getHits()) {
+                    if (response.getHits().getHits().length <= 0) {
+                        return null;
+                    }
+                    SampleEntity user = new SampleEntity();
+                    user.setId(searchHit.getId());
+                    user.setMessage((String) searchHit.getSource().get("message"));
+                    user.setHighlightedMessage(searchHit.getHighlightFields().get("message").fragments()[0].toString());
+                    chunk.add(user);
+                }
+                if (chunk.size() > 0) {
+                    return new FacetedPageImpl<T>((List<T>) chunk);
+                }
+                return null;
+            }
+        });
+
+        assertThat(sampleEntities.getContent().get(0).getHighlightedMessage(), is(highlightedMessage));
+
+    }
+
+    @Test
+    public void shouldDeleteSpecifiedTypeFromAnIndex() {
+        // given
+        String documentId = randomNumeric(5);
+        SampleEntity sampleEntity = new SampleEntity();
+        sampleEntity.setId(documentId);
+        sampleEntity.setMessage("some message");
+        sampleEntity.setVersion(System.currentTimeMillis());
+
+        IndexQuery indexQuery = new IndexQuery();
+        indexQuery.setId(documentId);
+        indexQuery.setObject(sampleEntity);
+
+        elasticsearchTemplate.index(indexQuery);
+        elasticsearchTemplate.refresh(SampleEntity.class, true);
+        // when
+        elasticsearchTemplate.deleteType("test-index", "test-type");
+
+        //then
+        boolean typeExists = elasticsearchTemplate.typeExists("test-index", "test-type");
+        assertThat(typeExists, is(false));
+    }
+
+    @Test
+    public void shouldDeleteDocumentBySpecifiedTypeUsingDeleteQuery() {
+        // given
+        String documentId = randomNumeric(5);
+        SampleEntity sampleEntity = new SampleEntity();
+        sampleEntity.setId(documentId);
+        sampleEntity.setMessage("some message");
+        sampleEntity.setVersion(System.currentTimeMillis());
+
+        IndexQuery indexQuery = new IndexQuery();
+        indexQuery.setId(documentId);
+        indexQuery.setObject(sampleEntity);
+
+        elasticsearchTemplate.index(indexQuery);
+        // when
+        DeleteQuery deleteQuery = new DeleteQuery();
+        deleteQuery.setQuery(fieldQuery("id", documentId));
+        deleteQuery.setIndex("test-index");
+        deleteQuery.setType("test-type");
+        elasticsearchTemplate.delete(deleteQuery);
+        // then
+        SearchQuery searchQuery = new NativeSearchQueryBuilder().withQuery(fieldQuery("id", documentId)).build();
+        Page<SampleEntity> sampleEntities = elasticsearchTemplate.queryForPage(searchQuery, SampleEntity.class);
+        assertThat(sampleEntities.getTotalElements(), equalTo(0L));
+    }
+
+    @Test
+    public void shouldAddAlias(){
+        // given
+        elasticsearchTemplate.createIndex(SampleEntity.class);
+        AliasQuery aliasQuery = new AliasBuilder()
+                .withIndexName("test-index")
+                .withAliasName("test-alias").build();
+        // when
+        elasticsearchTemplate.addAlias(aliasQuery);
+        // then
+        Set<String> aliases = elasticsearchTemplate.queryForAlias("test-index");
+        assertThat(aliases, is(notNullValue()));
+        assertThat(aliases.contains("test-alias"), is(true));
+    }
+
+    @Test
+    public void shouldRemoveAlias(){
+        // given
+        elasticsearchTemplate.createIndex(SampleEntity.class);
+        String indexName = "test-index";
+        String aliasName = "test-alias";
+        AliasQuery aliasQuery = new AliasBuilder()
+                .withIndexName(indexName)
+                .withAliasName(aliasName).build();
+        // when
+        elasticsearchTemplate.addAlias(aliasQuery);
+        Set<String> aliases = elasticsearchTemplate.queryForAlias(indexName);
+        assertThat(aliases, is(notNullValue()));
+        assertThat(aliases.contains(aliasName), is(true));
+        // then
+        elasticsearchTemplate.removeAlias(aliasQuery);
+        aliases = elasticsearchTemplate.queryForAlias(indexName);
+        assertThat(aliases, is(notNullValue()));
+        assertThat(aliases.size(), is(0));
+    }
+
+
+    @Test
+    public void shouldIndexDocumentForSpecifiedSource(){
+
+        // given
+        String documentSource = "{\"id\":\"2333343434\",\"type\":null,\"message\":\"some message\",\"rate\":0,\"available\":false,\"highlightedMessage\":null,\"version\":1385208779482}";
+        IndexQuery indexQuery = new IndexQuery();
+        indexQuery.setId("2333343434");
+        indexQuery.setSource(documentSource);
+        indexQuery.setIndexName("test-index");
+        indexQuery.setType("test-type");
+        // when
+        elasticsearchTemplate.index(indexQuery);
+        elasticsearchTemplate.refresh(SampleEntity.class, true);
+        SearchQuery searchQuery = new NativeSearchQueryBuilder().withQuery(termQuery("id",indexQuery.getId()))
+                .withIndices("test-index")
+                .withTypes("test-type")
+                .build();
+        // then
+        Page<SampleEntity> page = elasticsearchTemplate.queryForPage(searchQuery, SampleEntity.class, new SearchResultMapper() {
+            @Override
+            public <T> FacetedPage<T> mapResults(SearchResponse response, Class<T> clazz, Pageable pageable) {
+                    List<SampleEntity> values = new ArrayList<SampleEntity>();
+                    for (SearchHit searchHit : response.getHits()) {
+                        SampleEntity sampleEntity = new SampleEntity();
+                        sampleEntity.setId(searchHit.getId());
+                        sampleEntity.setMessage((String) searchHit.getSource().get("message"));
+                        values.add(sampleEntity);
+                    }
+                    return new FacetedPageImpl<T>((List<T>) values);
+            }
+        });
+        assertThat(page, is(notNullValue()));
+        assertThat(page.getContent().size(), is(1));
+        assertThat(page.getContent().get(0).getId(), is(indexQuery.getId()));
+    }
+
+    @Test (expected = ElasticsearchException.class)
+    public void shouldThrowElasticsearchExceptionWhenNoDocumentSpecified(){
+        // given
+        IndexQuery indexQuery = new IndexQuery();
+        indexQuery.setId("2333343434");
+        indexQuery.setIndexName("test-index");
+        indexQuery.setType("test-type");
+
+        //when
+        elasticsearchTemplate.index(indexQuery);
+    }
+
+    @Test
+    public void shouldReturnIds(){
+        //given
+        List<IndexQuery> entities = createSampleEntitiesWithMessage("Test message", 30);
+        // when
+        elasticsearchTemplate.bulkIndex(entities);
+        elasticsearchTemplate.refresh(SampleEntity.class, true);
+        SearchQuery searchQuery = new NativeSearchQueryBuilder()
+                .withQuery(termQuery("message", "message"))
+                .withIndices("test-index")
+                .withTypes("test-type")
+                .withPageable(new PageRequest(0,100))
+                .build();
+        // then
+        List<String> ids = elasticsearchTemplate.queryForIds(searchQuery);
+        assertThat(ids, is(notNullValue()));
+        assertThat(ids.size(), is(30));
+    }
+}