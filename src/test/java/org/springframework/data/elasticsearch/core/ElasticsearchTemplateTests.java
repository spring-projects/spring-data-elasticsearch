<<<<<<< HEAD
/*
 * Copyright 2014-2017 the original author or authors.
 *
 * Licensed under the Apache License, Version 2.0 (the "License");
 * you may not use this file except in compliance with the License.
 * You may obtain a copy of the License at
 *
 *      http://www.apache.org/licenses/LICENSE-2.0
 *
 * Unless required by applicable law or agreed to in writing, software
 * distributed under the License is distributed on an "AS IS" BASIS,
 * WITHOUT WARRANTIES OR CONDITIONS OF ANY KIND, either express or implied.
 * See the License for the specific language governing permissions and
 * limitations under the License.
 */
package org.springframework.data.elasticsearch.core;

import java.util.ArrayList;
import java.util.Arrays;
import java.util.Collections;
import java.util.HashMap;
import java.util.LinkedList;
import java.util.List;
import java.util.Map;
import java.util.UUID;
import org.apache.commons.lang.StringUtils;
import org.elasticsearch.action.get.MultiGetItemResponse;
import org.elasticsearch.action.get.MultiGetResponse;
import org.elasticsearch.action.index.IndexRequest;
import org.elasticsearch.action.search.SearchResponse;
import org.elasticsearch.index.engine.DocumentMissingException;
import org.elasticsearch.script.Script;
import org.elasticsearch.script.ScriptType;
import org.elasticsearch.search.SearchHit;
import org.elasticsearch.search.fetch.subphase.highlight.HighlightBuilder;
import org.elasticsearch.search.sort.FieldSortBuilder;
import org.elasticsearch.search.sort.SortOrder;
import org.hamcrest.Matchers;
import org.junit.Before;
import org.junit.Test;
import org.junit.runner.RunWith;
import org.springframework.beans.factory.annotation.Autowired;
import org.springframework.data.domain.Page;
import org.springframework.data.domain.PageRequest;
import org.springframework.data.domain.Pageable;
import org.springframework.data.domain.Sort;
import org.springframework.data.elasticsearch.ElasticsearchException;
import org.springframework.data.elasticsearch.annotations.Document;
import org.springframework.data.elasticsearch.core.aggregation.AggregatedPage;
import org.springframework.data.elasticsearch.core.aggregation.impl.AggregatedPageImpl;
import org.springframework.data.elasticsearch.core.query.*;
import org.springframework.data.elasticsearch.entities.HetroEntity1;
import org.springframework.data.elasticsearch.entities.HetroEntity2;
import org.springframework.data.elasticsearch.entities.SampleEntity;
import org.springframework.data.elasticsearch.entities.SampleMappingEntity;
import org.springframework.data.elasticsearch.entities.UseServerConfigurationEntity;
import org.springframework.data.util.CloseableIterator;
import org.springframework.test.context.ContextConfiguration;
import org.springframework.test.context.junit4.SpringJUnit4ClassRunner;
import static org.apache.commons.lang.RandomStringUtils.*;
import static org.elasticsearch.index.query.QueryBuilders.*;
import static org.hamcrest.Matchers.*;
import static org.junit.Assert.*;
import static org.springframework.data.elasticsearch.utils.IndexBuilder.*;

/**
 * @author Rizwan Idrees
 * @author Mohsin Husen
 * @author Franck Marchand
 * @author Abdul Mohammed
 * @author Kevin Leturc
 * @author Mason Chan
 * @author Ilkang Na
 */
@RunWith(SpringJUnit4ClassRunner.class)
@ContextConfiguration("classpath:elasticsearch-template-test.xml")
public class ElasticsearchTemplateTests {

	private static final String INDEX_NAME = "test-index-sample";
	private static final String INDEX_1_NAME = "test-index-1";
	private static final String INDEX_2_NAME = "test-index-2";
	private static final String TYPE_NAME = "test-type";

	@Autowired
	private ElasticsearchTemplate elasticsearchTemplate;

	@Before
	public void before() {
		elasticsearchTemplate.deleteIndex(SampleEntity.class);
		elasticsearchTemplate.createIndex(SampleEntity.class);
		elasticsearchTemplate.putMapping(SampleEntity.class);
		elasticsearchTemplate.deleteIndex(INDEX_1_NAME);
		elasticsearchTemplate.deleteIndex(INDEX_2_NAME);
		elasticsearchTemplate.deleteIndex(UseServerConfigurationEntity.class);
		elasticsearchTemplate.refresh(SampleEntity.class);
	}

	/*
	DATAES-106
	 */
	@Test
	public void shouldReturnCountForGivenCriteriaQuery() {
		// given
		String documentId = randomNumeric(5);
		SampleEntity sampleEntity = SampleEntity.builder().id(documentId).message("some message")
				.version(System.currentTimeMillis()).build();

		IndexQuery indexQuery = getIndexQuery(sampleEntity);
		elasticsearchTemplate.index(indexQuery);
		elasticsearchTemplate.refresh(SampleEntity.class);
		CriteriaQuery criteriaQuery = new CriteriaQuery(new Criteria());
		// when
		long count = elasticsearchTemplate.count(criteriaQuery, SampleEntity.class);
		// then
		assertThat(count, is(equalTo(1L)));
	}

	@Test
	public void shouldReturnCountForGivenSearchQuery() {
		// given
		String documentId = randomNumeric(5);
		SampleEntity sampleEntity = SampleEntity.builder().id(documentId).message("some message")
				.version(System.currentTimeMillis()).build();

		IndexQuery indexQuery = getIndexQuery(sampleEntity);
		elasticsearchTemplate.index(indexQuery);
		elasticsearchTemplate.refresh(SampleEntity.class);
		SearchQuery searchQuery = new NativeSearchQueryBuilder().withQuery(matchAllQuery()).build();
		// when
		long count = elasticsearchTemplate.count(searchQuery, SampleEntity.class);
		// then
		assertThat(count, is(equalTo(1L)));
	}

	@Test
	public void shouldReturnObjectForGivenId() {
		// given
		String documentId = randomNumeric(5);
		SampleEntity sampleEntity = SampleEntity.builder().id(documentId).message("some message")
				.version(System.currentTimeMillis()).build();
		IndexQuery indexQuery = getIndexQuery(sampleEntity);
		elasticsearchTemplate.index(indexQuery);
		// when
		GetQuery getQuery = new GetQuery();
		getQuery.setId(documentId);
		SampleEntity sampleEntity1 = elasticsearchTemplate.queryForObject(getQuery, SampleEntity.class);
		// then
		assertNotNull("entity can't be null....", sampleEntity1);
		assertEquals(sampleEntity, sampleEntity1);
	}

	@Test
	public void shouldReturnObjectsForGivenIdsUsingMultiGet() {
		// given
		List<IndexQuery> indexQueries = new ArrayList<>();
		// first document
		String documentId = randomNumeric(5);
		SampleEntity sampleEntity1 = SampleEntity.builder().id(documentId).message("some message")
				.version(System.currentTimeMillis()).build();

		// second document
		String documentId2 = randomNumeric(5);
		SampleEntity sampleEntity2 = SampleEntity.builder().id(documentId2).message("some message")
				.version(System.currentTimeMillis()).build();

		indexQueries = getIndexQueries(Arrays.asList(sampleEntity1, sampleEntity2));

		elasticsearchTemplate.bulkIndex(indexQueries);
		elasticsearchTemplate.refresh(SampleEntity.class);

		// when
		SearchQuery query = new NativeSearchQueryBuilder().withIds(Arrays.asList(documentId, documentId2)).build();
		LinkedList<SampleEntity> sampleEntities = elasticsearchTemplate.multiGet(query, SampleEntity.class);
		// then
		assertThat(sampleEntities.size(), is(equalTo(2)));
		assertEquals(sampleEntities.get(0), sampleEntity1);
		assertEquals(sampleEntities.get(1), sampleEntity2);
	}

	@Test
	public void shouldReturnObjectsForGivenIdsUsingMultiGetWithFields() {
		// given
		List<IndexQuery> indexQueries = new ArrayList<>();
		// first document
		String documentId = randomNumeric(5);
		SampleEntity sampleEntity1 = SampleEntity.builder().id(documentId)
				.message("some message")
				.type("type1")
				.version(System.currentTimeMillis()).build();

		// second document
		String documentId2 = randomNumeric(5);
		SampleEntity sampleEntity2 = SampleEntity.builder().id(documentId2)
				.message("some message")
				.type("type2")
				.version(System.currentTimeMillis()).build();

		indexQueries = getIndexQueries(Arrays.asList(sampleEntity1, sampleEntity2));

		elasticsearchTemplate.bulkIndex(indexQueries);
		elasticsearchTemplate.refresh(SampleEntity.class);

		// when
		SearchQuery query = new NativeSearchQueryBuilder()
				.withIds(Arrays.asList(documentId, documentId2))
				.withFields("message", "type")
				.build();
		LinkedList<SampleEntity> sampleEntities = elasticsearchTemplate.multiGet(query, SampleEntity.class, new MultiGetResultMapper() {
			@Override
			public <T> LinkedList<T> mapResults(MultiGetResponse responses, Class<T> clazz) {
				LinkedList<T> list = new LinkedList<>();
				for (MultiGetItemResponse response : responses.getResponses()) {
					SampleEntity entity = new SampleEntity();
					entity.setId(response.getResponse().getId());
					entity.setMessage((String) response.getResponse().getSource().get("message"));
					entity.setType((String) response.getResponse().getSource().get("type"));
					list.add((T) entity);
				}
				return list;
			}
		});
		// then
		assertThat(sampleEntities.size(), is(equalTo(2)));
	}

	@Test
	public void shouldReturnPageForGivenSearchQuery() {
		// given
		String documentId = randomNumeric(5);
		SampleEntity sampleEntity = SampleEntity.builder().id(documentId).message("some message")
				.version(System.currentTimeMillis()).build();

		IndexQuery indexQuery = getIndexQuery(sampleEntity);

		elasticsearchTemplate.index(indexQuery);
		elasticsearchTemplate.refresh(SampleEntity.class);

		SearchQuery searchQuery = new NativeSearchQueryBuilder().withQuery(matchAllQuery()).build();
		// when
		Page<SampleEntity> sampleEntities = elasticsearchTemplate.queryForPage(searchQuery, SampleEntity.class);
		// then
		assertThat(sampleEntities, is(notNullValue()));
		assertThat(sampleEntities.getTotalElements(), greaterThanOrEqualTo(1L));
	}

	@Test
	public void shouldDoBulkIndex() {
		// given
		List<IndexQuery> indexQueries = new ArrayList<>();
		// first document
		String documentId = randomNumeric(5);
		SampleEntity sampleEntity1 = SampleEntity.builder().id(documentId).message("some message")
				.version(System.currentTimeMillis()).build();

		// second document
		String documentId2 = randomNumeric(5);
		SampleEntity sampleEntity2 = SampleEntity.builder().id(documentId2).message("some message")
				.version(System.currentTimeMillis()).build();

		indexQueries = getIndexQueries(Arrays.asList(sampleEntity1, sampleEntity2));

		// when
		elasticsearchTemplate.bulkIndex(indexQueries);
		elasticsearchTemplate.refresh(SampleEntity.class);
		// then
		SearchQuery searchQuery = new NativeSearchQueryBuilder().withQuery(matchAllQuery()).build();
		Page<SampleEntity> sampleEntities = elasticsearchTemplate.queryForPage(searchQuery, SampleEntity.class);
		assertThat(sampleEntities.getTotalElements(), is(equalTo(2L)));
	}


	@Test
	public void shouldDoBulkUpdate() {
		//given
		String documentId = randomNumeric(5);
		String messageBeforeUpdate = "some test message";
		String messageAfterUpdate = "test message";

		SampleEntity sampleEntity = SampleEntity.builder().id(documentId)
				.message(messageBeforeUpdate)
				.version(System.currentTimeMillis()).build();

		IndexQuery indexQuery = getIndexQuery(sampleEntity);

		elasticsearchTemplate.index(indexQuery);
		elasticsearchTemplate.refresh(SampleEntity.class);

		IndexRequest indexRequest = new IndexRequest();
		indexRequest.source("message", messageAfterUpdate);
		UpdateQuery updateQuery = new UpdateQueryBuilder().withId(documentId)
				.withClass(SampleEntity.class).withIndexRequest(indexRequest).build();

		List<UpdateQuery> queries = new ArrayList<>();
		queries.add(updateQuery);

		// when
		elasticsearchTemplate.bulkUpdate(queries);
		//then
		GetQuery getQuery = new GetQuery();
		getQuery.setId(documentId);
		SampleEntity indexedEntity = elasticsearchTemplate.queryForObject(getQuery, SampleEntity.class);
		assertThat(indexedEntity.getMessage(), is(messageAfterUpdate));
	}

	@Test
	public void shouldDeleteDocumentForGivenId() {
		// given
		String documentId = randomNumeric(5);
		SampleEntity sampleEntity = SampleEntity.builder().id(documentId).message("some message")
				.version(System.currentTimeMillis()).build();

		IndexQuery indexQuery = getIndexQuery(sampleEntity);

		elasticsearchTemplate.index(indexQuery);
		// when
		elasticsearchTemplate.delete(INDEX_NAME, TYPE_NAME, documentId);
		elasticsearchTemplate.refresh(SampleEntity.class);
		// then
		SearchQuery searchQuery = new NativeSearchQueryBuilder().withQuery(termQuery("id", documentId)).build();
		Page<SampleEntity> sampleEntities = elasticsearchTemplate.queryForPage(searchQuery, SampleEntity.class);
		assertThat(sampleEntities.getTotalElements(), equalTo(0L));
	}

	@Test
	public void shouldDeleteEntityForGivenId() {
		// given
		String documentId = randomNumeric(5);
		SampleEntity sampleEntity = SampleEntity.builder().id(documentId).message("some message")
				.version(System.currentTimeMillis()).build();

		IndexQuery indexQuery = getIndexQuery(sampleEntity);

		elasticsearchTemplate.index(indexQuery);
		// when
		elasticsearchTemplate.delete(SampleEntity.class, documentId);
		elasticsearchTemplate.refresh(SampleEntity.class);
		// then
		SearchQuery searchQuery = new NativeSearchQueryBuilder().withQuery(termQuery("id", documentId)).build();
		Page<SampleEntity> sampleEntities = elasticsearchTemplate.queryForPage(searchQuery, SampleEntity.class);
		assertThat(sampleEntities.getTotalElements(), equalTo(0L));
	}

	@Test
	public void shouldDeleteDocumentForGivenQuery() {
		// given
		String documentId = randomNumeric(5);
		SampleEntity sampleEntity = SampleEntity.builder().id(documentId).message("some message")
				.version(System.currentTimeMillis()).build();

		IndexQuery indexQuery = getIndexQuery(sampleEntity);

		elasticsearchTemplate.index(indexQuery);
		elasticsearchTemplate.refresh(SampleEntity.class);

		// when
		DeleteQuery deleteQuery = new DeleteQuery();
		deleteQuery.setQuery(termQuery("id", documentId));
		elasticsearchTemplate.delete(deleteQuery, SampleEntity.class);
		elasticsearchTemplate.refresh(SampleEntity.class);
		// then
		SearchQuery searchQuery = new NativeSearchQueryBuilder().withQuery(termQuery("id", documentId)).build();
		Page<SampleEntity> sampleEntities = elasticsearchTemplate.queryForPage(searchQuery, SampleEntity.class);
		assertThat(sampleEntities.getTotalElements(), equalTo(0L));
	}

	@Test
	public void shouldFilterSearchResultsForGivenFilter() {
		// given
		String documentId = randomNumeric(5);
		SampleEntity sampleEntity = SampleEntity.builder().id(documentId).message("some message")
				.version(System.currentTimeMillis()).build();

		IndexQuery indexQuery = getIndexQuery(sampleEntity);
		elasticsearchTemplate.index(indexQuery);
		elasticsearchTemplate.refresh(SampleEntity.class);

		SearchQuery searchQuery = new NativeSearchQueryBuilder().withQuery(matchAllQuery())
				.withFilter(boolQuery().filter(termQuery("id", documentId))).build();
		// when
		Page<SampleEntity> sampleEntities = elasticsearchTemplate.queryForPage(searchQuery, SampleEntity.class);
		// then
		assertThat(sampleEntities.getTotalElements(), equalTo(1L));
	}

	@Test
	public void shouldSortResultsGivenSortCriteria() {
		// given
		List<IndexQuery> indexQueries = new ArrayList<>();
		// first document
		String documentId = randomNumeric(5);
		SampleEntity sampleEntity1 = SampleEntity.builder().id(documentId)
				.message("abc")
				.rate(10)
				.version(System.currentTimeMillis()).build();

		// second document
		String documentId2 = randomNumeric(5);
		SampleEntity sampleEntity2 = SampleEntity.builder().id(documentId2)
				.message("xyz")
				.rate(5)
				.version(System.currentTimeMillis()).build();

		// third document
		String documentId3 = randomNumeric(5);
		SampleEntity sampleEntity3 = SampleEntity.builder().id(documentId3)
				.message("xyz")
				.rate(15)
				.version(System.currentTimeMillis()).build();

		indexQueries = getIndexQueries(Arrays.asList(sampleEntity1, sampleEntity2, sampleEntity3));

		elasticsearchTemplate.bulkIndex(indexQueries);
		elasticsearchTemplate.refresh(SampleEntity.class);

		SearchQuery searchQuery = new NativeSearchQueryBuilder().withQuery(matchAllQuery())
				.withSort(new FieldSortBuilder("rate").order(SortOrder.ASC)).build();
		// when
		Page<SampleEntity> sampleEntities = elasticsearchTemplate.queryForPage(searchQuery, SampleEntity.class);
		// then
		assertThat(sampleEntities.getTotalElements(), equalTo(3L));
		assertThat(sampleEntities.getContent().get(0).getRate(), is(sampleEntity2.getRate()));
	}

	@Test
	public void shouldSortResultsGivenMultipleSortCriteria() {
		// given
		List<IndexQuery> indexQueries = new ArrayList<>();
		// first document
		String documentId = randomNumeric(5);
		SampleEntity sampleEntity1 = SampleEntity.builder().id(documentId)
				.message("abc")
				.rate(10)
				.version(System.currentTimeMillis()).build();

		// second document
		String documentId2 = randomNumeric(5);
		SampleEntity sampleEntity2 = SampleEntity.builder().id(documentId2)
				.message("xyz")
				.rate(5)
				.version(System.currentTimeMillis()).build();

		// third document
		String documentId3 = randomNumeric(5);
		SampleEntity sampleEntity3 = SampleEntity.builder().id(documentId3)
				.message("xyz")
				.rate(15)
				.version(System.currentTimeMillis()).build();

		indexQueries = getIndexQueries(Arrays.asList(sampleEntity1, sampleEntity2, sampleEntity3));

		elasticsearchTemplate.bulkIndex(indexQueries);
		elasticsearchTemplate.refresh(SampleEntity.class);

		SearchQuery searchQuery = new NativeSearchQueryBuilder().withQuery(matchAllQuery())
				.withSort(new FieldSortBuilder("rate").order(SortOrder.ASC))
				.withSort(new FieldSortBuilder("message").order(SortOrder.ASC)).build();
		// when
		Page<SampleEntity> sampleEntities = elasticsearchTemplate.queryForPage(searchQuery, SampleEntity.class);
		// then
		assertThat(sampleEntities.getTotalElements(), equalTo(3L));
		assertThat(sampleEntities.getContent().get(0).getRate(), is(sampleEntity2.getRate()));
		assertThat(sampleEntities.getContent().get(1).getMessage(), is(sampleEntity1.getMessage()));
	}

	@Test
	public void shouldExecuteStringQuery() {
		// given
		String documentId = randomNumeric(5);
		SampleEntity sampleEntity = SampleEntity.builder().id(documentId).message("some message")
				.version(System.currentTimeMillis()).build();

		IndexQuery indexQuery = getIndexQuery(sampleEntity);

		elasticsearchTemplate.index(indexQuery);
		elasticsearchTemplate.refresh(SampleEntity.class);

		StringQuery stringQuery = new StringQuery(matchAllQuery().toString());
		// when
		Page<SampleEntity> sampleEntities = elasticsearchTemplate.queryForPage(stringQuery, SampleEntity.class);
		// then
		assertThat(sampleEntities.getTotalElements(), equalTo(1L));
	}

	@Test
	public void shouldUseScriptedFields() {
		// given
		String documentId = randomNumeric(5);
		SampleEntity sampleEntity = new SampleEntity();
		sampleEntity.setId(documentId);
		sampleEntity.setRate(2);
		sampleEntity.setMessage("some message");
		sampleEntity.setVersion(System.currentTimeMillis());

		IndexQuery indexQuery = new IndexQuery();
		indexQuery.setId(documentId);
		indexQuery.setObject(sampleEntity);

		elasticsearchTemplate.index(indexQuery);
		elasticsearchTemplate.refresh(SampleEntity.class);

		Map<String, Object> params = new HashMap<>();
		params.put("factor", 2);
		// when
		SearchQuery searchQuery = new NativeSearchQueryBuilder()
				.withQuery(matchAllQuery())
				.withScriptField(new ScriptField("scriptedRate",
						new Script(ScriptType.INLINE, "expression", "doc['rate'] * factor", params)))
				.build();
		Page<SampleEntity> sampleEntities = elasticsearchTemplate.queryForPage(searchQuery, SampleEntity.class);
		// then
		assertThat(sampleEntities.getTotalElements(), equalTo(1L));
		assertThat(sampleEntities.getContent().get(0).getScriptedRate(), equalTo(4.0));
	}

	@Test
	public void shouldReturnPageableResultsGivenStringQuery() {
		// given
		String documentId = randomNumeric(5);
		SampleEntity sampleEntity = SampleEntity.builder().id(documentId).message("some message")
				.version(System.currentTimeMillis()).build();

		IndexQuery indexQuery = getIndexQuery(sampleEntity);

		elasticsearchTemplate.index(indexQuery);
		elasticsearchTemplate.refresh(SampleEntity.class);

		StringQuery stringQuery = new StringQuery(matchAllQuery().toString(), new PageRequest(0, 10));
		// when
		Page<SampleEntity> sampleEntities = elasticsearchTemplate.queryForPage(stringQuery, SampleEntity.class);

		// then
		assertThat(sampleEntities.getTotalElements(), is(greaterThanOrEqualTo(1L)));
	}

	@Test
	public void shouldReturnSortedPageableResultsGivenStringQuery() {
		// given
		String documentId = randomNumeric(5);
		SampleEntity sampleEntity = new SampleEntity();
		sampleEntity.setId(documentId);
		sampleEntity.setMessage("some message");
		sampleEntity.setVersion(System.currentTimeMillis());

		IndexQuery indexQuery = new IndexQuery();
		indexQuery.setId(documentId);
		indexQuery.setObject(sampleEntity);

		elasticsearchTemplate.index(indexQuery);
		elasticsearchTemplate.refresh(SampleEntity.class);

		StringQuery stringQuery = new StringQuery(matchAllQuery().toString(), new PageRequest(0, 10), new Sort(
				new Sort.Order(Sort.Direction.ASC, "message")));
		// when
		Page<SampleEntity> sampleEntities = elasticsearchTemplate.queryForPage(stringQuery, SampleEntity.class);
		// then
		assertThat(sampleEntities.getTotalElements(), is(greaterThanOrEqualTo(1L)));
	}

	@Test
	public void shouldReturnObjectMatchingGivenStringQuery() {
		// given
		String documentId = randomNumeric(5);
		SampleEntity sampleEntity = SampleEntity.builder().id(documentId).message("some message")
				.version(System.currentTimeMillis()).build();

		IndexQuery indexQuery = getIndexQuery(sampleEntity);

		elasticsearchTemplate.index(indexQuery);
		elasticsearchTemplate.refresh(SampleEntity.class);

		StringQuery stringQuery = new StringQuery(termQuery("id", documentId).toString());
		// when
		SampleEntity sampleEntity1 = elasticsearchTemplate.queryForObject(stringQuery, SampleEntity.class);
		// then
		assertThat(sampleEntity1, is(notNullValue()));
		assertThat(sampleEntity1.getId(), is(equalTo(documentId)));
	}

	@Test
	public void shouldCreateIndexGivenEntityClass() {
		// when
		boolean created = elasticsearchTemplate.createIndex(SampleEntity.class);
		elasticsearchTemplate.putMapping(SampleEntity.class);
		final Map setting = elasticsearchTemplate.getSetting(SampleEntity.class);
		// then
		assertThat(created, is(true));
		assertThat(setting.get("index.number_of_shards"), Matchers.<Object>is("1"));
		assertThat(setting.get("index.number_of_replicas"), Matchers.<Object>is("0"));
	}

	@Test
	public void shouldExecuteGivenCriteriaQuery() {
		// given
		String documentId = randomNumeric(5);
		SampleEntity sampleEntity = SampleEntity.builder().id(documentId).message("test message")
				.version(System.currentTimeMillis()).build();

		IndexQuery indexQuery = getIndexQuery(sampleEntity);

		elasticsearchTemplate.index(indexQuery);
		elasticsearchTemplate.refresh(SampleEntity.class);
		CriteriaQuery criteriaQuery = new CriteriaQuery(new Criteria("message").contains("test"));

		// when
		SampleEntity sampleEntity1 = elasticsearchTemplate.queryForObject(criteriaQuery, SampleEntity.class);
		// then
		assertThat(sampleEntity1, is(notNullValue()));
	}

	@Test
	public void shouldDeleteGivenCriteriaQuery() {
		// given
		String documentId = randomNumeric(5);
		SampleEntity sampleEntity = SampleEntity.builder().id(documentId).message("test message")
				.version(System.currentTimeMillis()).build();

		IndexQuery indexQuery = getIndexQuery(sampleEntity);

		elasticsearchTemplate.index(indexQuery);
		elasticsearchTemplate.refresh(SampleEntity.class);
		CriteriaQuery criteriaQuery = new CriteriaQuery(new Criteria("message").contains("test"));

		// when
		elasticsearchTemplate.delete(criteriaQuery, SampleEntity.class);
		elasticsearchTemplate.refresh(SampleEntity.class);
		// then
		StringQuery stringQuery = new StringQuery(matchAllQuery().toString());
		List<SampleEntity> sampleEntities = elasticsearchTemplate.queryForList(stringQuery, SampleEntity.class);

		assertThat(sampleEntities.size(), is(0));
	}

	@Test
	public void shouldReturnSpecifiedFields() {
		// given
		String documentId = randomNumeric(5);
		String message = "some test message";
		SampleEntity sampleEntity = SampleEntity.builder().id(documentId).message(message)
				.version(System.currentTimeMillis()).build();

		IndexQuery indexQuery = getIndexQuery(sampleEntity);

		elasticsearchTemplate.index(indexQuery);
		elasticsearchTemplate.refresh(SampleEntity.class);
		SearchQuery searchQuery = new NativeSearchQueryBuilder().withQuery(matchAllQuery()).withIndices(INDEX_NAME)
				.withTypes(TYPE_NAME).withFields("message").build();
		// when
		Page<String> page = elasticsearchTemplate.queryForPage(searchQuery, String.class, new SearchResultMapper() {
			@Override
			public <T> AggregatedPage<T> mapResults(SearchResponse response, Class<T> clazz, Pageable pageable) {
				List<String> values = new ArrayList<>();
				for (SearchHit searchHit : response.getHits()) {
					values.add((String) searchHit.getSourceAsMap().get("message"));
				}
				return new AggregatedPageImpl<>((List<T>) values);
			}
		});
		// then
		assertThat(page, is(notNullValue()));
		assertThat(page.getTotalElements(), is(equalTo(1L)));
		assertThat(page.getContent().get(0), is(message));
	}

	@Test
	public void shouldReturnFieldsBasedOnSourceFilter() {
		// given
		String documentId = randomNumeric(5);
		String message = "some test message";
		SampleEntity sampleEntity = SampleEntity.builder().id(documentId).message(message)
				.version(System.currentTimeMillis()).build();

		IndexQuery indexQuery = getIndexQuery(sampleEntity);

		elasticsearchTemplate.index(indexQuery);
		elasticsearchTemplate.refresh(SampleEntity.class);

		FetchSourceFilterBuilder sourceFilter = new FetchSourceFilterBuilder();
		sourceFilter.withIncludes("message");

		SearchQuery searchQuery = new NativeSearchQueryBuilder().withQuery(matchAllQuery()).withIndices(INDEX_NAME)
				.withTypes(TYPE_NAME).withSourceFilter(sourceFilter.build()).build();
		// when
		Page<SampleEntity> page = elasticsearchTemplate.queryForPage(searchQuery, SampleEntity.class);
		// then
		assertThat(page, is(notNullValue()));
		assertThat(page.getTotalElements(), is(equalTo(1L)));
		assertThat(page.getContent().get(0).getMessage(), is(message));
	}


	@Test
	public void shouldReturnSimilarResultsGivenMoreLikeThisQuery() {
		// given
		String sampleMessage = "So we build a web site or an application and want to add search to it, "
				+ "and then it hits us: getting search working is hard. We want our search solution to be fast,"
				+ " we want a painless setup and a completely free search schema, we want to be able to index data simply using JSON over HTTP, "
				+ "we want our search server to be always available, we want to be able to start with one machine and scale to hundreds, "
				+ "we want real-time search, we want simple multi-tenancy, and we want a solution that is built for the cloud.";

		String documentId1 = randomNumeric(5);
		SampleEntity sampleEntity = SampleEntity.builder().id(documentId1).message(sampleMessage)
				.version(System.currentTimeMillis()).build();

		IndexQuery indexQuery = getIndexQuery(sampleEntity);

		elasticsearchTemplate.index(indexQuery);

		String documentId2 = randomNumeric(5);

		elasticsearchTemplate.index(getIndexQuery(SampleEntity.builder().id(documentId2).message(sampleMessage)
				.version(System.currentTimeMillis()).build()));
		elasticsearchTemplate.refresh(SampleEntity.class);

		MoreLikeThisQuery moreLikeThisQuery = new MoreLikeThisQuery();
		moreLikeThisQuery.setId(documentId2);
		moreLikeThisQuery.addFields("message");
		moreLikeThisQuery.setMinDocFreq(1);
		// when
		Page<SampleEntity> sampleEntities = elasticsearchTemplate.moreLikeThis(moreLikeThisQuery, SampleEntity.class);

		// then
		assertThat(sampleEntities.getTotalElements(), is(equalTo(1L)));
		assertThat(sampleEntities.getContent(), hasItem(sampleEntity));
	}

	/*
	DATAES-167
	 */
	@Test
	public void shouldReturnResultsWithScanAndScrollForGivenCriteriaQuery() {
		//given
		List<IndexQuery> entities = createSampleEntitiesWithMessage("Test message", 30);
		// when
		elasticsearchTemplate.bulkIndex(entities);
		elasticsearchTemplate.refresh(SampleEntity.class);
		// then

		CriteriaQuery criteriaQuery = new CriteriaQuery(new Criteria());
		criteriaQuery.addIndices(INDEX_NAME);
		criteriaQuery.addTypes(TYPE_NAME);
		criteriaQuery.setPageable(new PageRequest(0, 10));

		ScrolledPage<SampleEntity> scroll = (ScrolledPage<SampleEntity>) elasticsearchTemplate.startScroll( 1000, criteriaQuery, SampleEntity.class);
		List<SampleEntity> sampleEntities = new ArrayList<>();
		while (scroll.hasContent()) {
			sampleEntities.addAll(scroll.getContent());
			scroll = (ScrolledPage<SampleEntity>) elasticsearchTemplate.continueScroll(scroll.getScrollId() , 1000, SampleEntity.class);
		}
		elasticsearchTemplate.clearScroll(scroll.getScrollId());
		assertThat(sampleEntities.size(), is(equalTo(30)));
	}

	@Test
	public void shouldReturnResultsWithScanAndScrollForGivenSearchQuery() {
		//given
		List<IndexQuery> entities = createSampleEntitiesWithMessage("Test message", 30);
		// when
		elasticsearchTemplate.bulkIndex(entities);
		elasticsearchTemplate.refresh(SampleEntity.class);
		// then

		SearchQuery searchQuery = new NativeSearchQueryBuilder().withQuery(matchAllQuery()).withIndices(INDEX_NAME)
				.withTypes(TYPE_NAME).withPageable(new PageRequest(0, 10)).build();

		ScrolledPage<SampleEntity> scroll = (ScrolledPage<SampleEntity>) elasticsearchTemplate.startScroll(1000, searchQuery, SampleEntity.class);
		List<SampleEntity> sampleEntities = new ArrayList<>();
		while (scroll.hasContent()) {
			sampleEntities.addAll(scroll.getContent());
			scroll = (ScrolledPage<SampleEntity>) elasticsearchTemplate.continueScroll(scroll.getScrollId() , 1000, SampleEntity.class);
		}
		elasticsearchTemplate.clearScroll(scroll.getScrollId());
		assertThat(sampleEntities.size(), is(equalTo(30)));
	}


	final SearchResultMapper searchResultMapper = new SearchResultMapper() {
		@Override
		public <T> AggregatedPage<T> mapResults(SearchResponse response, Class<T> clazz, Pageable pageable) {
			List<SampleEntity> result = new ArrayList<SampleEntity>();
			for (SearchHit searchHit : response.getHits()) {
				if (response.getHits().getHits().length <= 0) {
					return new AggregatedPageImpl<T>(Collections.EMPTY_LIST, response.getScrollId());
				}
				String message = (String) searchHit.getSourceAsMap().get("message");
				SampleEntity sampleEntity = new SampleEntity();
				sampleEntity.setId(searchHit.getId());
				sampleEntity.setMessage(message);
				result.add(sampleEntity);
			}

			if (result.size() > 0) {
				return new AggregatedPageImpl<T>((List<T>) result, response.getScrollId());
			}
			return new AggregatedPageImpl<T>(Collections.EMPTY_LIST, response.getScrollId());
		}
	};

	/*
	DATAES-167
	*/
	@Test
	public void shouldReturnResultsWithScanAndScrollForSpecifiedFieldsForCriteriaQuery() {
		//given
		List<IndexQuery> entities = createSampleEntitiesWithMessage("Test message", 30);
		// when
		elasticsearchTemplate.bulkIndex(entities);
		elasticsearchTemplate.refresh(SampleEntity.class);
		// then

		CriteriaQuery criteriaQuery = new CriteriaQuery(new Criteria());
		criteriaQuery.addIndices(INDEX_NAME);
		criteriaQuery.addTypes(TYPE_NAME);
		criteriaQuery.addFields("message");
		criteriaQuery.setPageable(new PageRequest(0, 10));

		Page<SampleEntity> scroll = elasticsearchTemplate.startScroll(1000, criteriaQuery, SampleEntity.class, searchResultMapper);
		String scrollId = ((ScrolledPage<?>)scroll).getScrollId();
		List<SampleEntity> sampleEntities = new ArrayList<>();
        while (scroll.hasContent()) {
            sampleEntities.addAll(scroll.getContent());
            scrollId = ((ScrolledPage<?>)scroll).getScrollId();
            scroll =  elasticsearchTemplate.continueScroll(scrollId , 1000, SampleEntity.class, searchResultMapper);
			}
		elasticsearchTemplate. clearScroll(scrollId);
		assertThat(sampleEntities.size(), is(equalTo(30)));
	}

	/*
	DATAES-84
	*/
	@Test
	public void shouldReturnResultsWithScanAndScrollForSpecifiedFieldsForSearchCriteria() {
		//given
		List<IndexQuery> entities = createSampleEntitiesWithMessage("Test message", 30);
		// when
		elasticsearchTemplate.bulkIndex(entities);
		elasticsearchTemplate.refresh(SampleEntity.class);
		// then

		SearchQuery searchQuery = new NativeSearchQueryBuilder().withQuery(matchAllQuery())
				.withIndices(INDEX_NAME)
				.withTypes(TYPE_NAME)
				.withFields("message")
				.withQuery(matchAllQuery())
				.withPageable(new PageRequest(0, 10))
				.build();

		Page<SampleEntity> scroll = elasticsearchTemplate.startScroll(1000, searchQuery, SampleEntity.class, searchResultMapper);
		String scrollId = ((ScrolledPage) scroll).getScrollId();
		List<SampleEntity> sampleEntities = new ArrayList<>();
        while (scroll.hasContent()) {
            sampleEntities.addAll(scroll.getContent());
            scrollId = ((ScrolledPage) scroll).getScrollId();
            scroll = elasticsearchTemplate.continueScroll(scrollId, 1000, SampleEntity.class, searchResultMapper);
		}
		elasticsearchTemplate.clearScroll(scrollId);
		assertThat(sampleEntities.size(), is(equalTo(30)));
	}

	/*
	DATAES-167
	 */
	@Test
	public void shouldReturnResultsForScanAndScrollWithCustomResultMapperForGivenCriteriaQuery() {
		//given
		List<IndexQuery> entities = createSampleEntitiesWithMessage("Test message", 30);
		// when
		elasticsearchTemplate.bulkIndex(entities);
		elasticsearchTemplate.refresh(SampleEntity.class);
		// then

		CriteriaQuery criteriaQuery = new CriteriaQuery(new Criteria());
		criteriaQuery.addIndices(INDEX_NAME);
		criteriaQuery.addTypes(TYPE_NAME);
		criteriaQuery.setPageable(new PageRequest(0, 10));

		Page<SampleEntity> scroll = elasticsearchTemplate.startScroll(1000, criteriaQuery, SampleEntity.class, searchResultMapper);
		String scrollId = ((ScrolledPage) scroll).getScrollId();
		List<SampleEntity> sampleEntities = new ArrayList<>();
        while (scroll.hasContent()) {
            sampleEntities.addAll(scroll.getContent());
            scrollId = ((ScrolledPage) scroll).getScrollId();
            scroll = elasticsearchTemplate.continueScroll(scrollId, 1000, SampleEntity.class, searchResultMapper);
		}
		elasticsearchTemplate.clearScroll(scrollId);
		assertThat(sampleEntities.size(), is(equalTo(30)));
	}

	@Test
	public void shouldReturnResultsForScanAndScrollWithCustomResultMapperForGivenSearchQuery() {
		//given
		List<IndexQuery> entities = createSampleEntitiesWithMessage("Test message", 30);
		// when
		elasticsearchTemplate.bulkIndex(entities);
		elasticsearchTemplate.refresh(SampleEntity.class);
		// then

		SearchQuery searchQuery = new NativeSearchQueryBuilder().withQuery(matchAllQuery()).withIndices(INDEX_NAME)
				.withTypes(TYPE_NAME).withPageable(new PageRequest(0, 10)).build();

		Page<SampleEntity> scroll = elasticsearchTemplate.startScroll(1000, searchQuery, SampleEntity.class,searchResultMapper);
		String scrollId = ((ScrolledPage) scroll).getScrollId();
		List<SampleEntity> sampleEntities = new ArrayList<>();
        while (scroll.hasContent()) {
            sampleEntities.addAll(scroll.getContent());
            scrollId = ((ScrolledPage) scroll).getScrollId();
            scroll = elasticsearchTemplate.continueScroll(scrollId, 1000, SampleEntity.class, searchResultMapper);
		}
		elasticsearchTemplate.clearScroll(scrollId);
		assertThat(sampleEntities.size(), is(equalTo(30)));
	}

	/*
	DATAES-217
	 */
	@Test
	public void shouldReturnResultsWithScanAndScrollForGivenCriteriaQueryAndClass() {
		//given
		List<IndexQuery> entities = createSampleEntitiesWithMessage("Test message", 30);
		// when
		elasticsearchTemplate.bulkIndex(entities);
		elasticsearchTemplate.refresh(SampleEntity.class);
		// then

		CriteriaQuery criteriaQuery = new CriteriaQuery(new Criteria());
		criteriaQuery.setPageable(new PageRequest(0, 10));

		Page<SampleEntity> scroll = elasticsearchTemplate.startScroll(1000, criteriaQuery, SampleEntity.class);
		String scrollId = ((ScrolledPage) scroll).getScrollId();
		List<SampleEntity> sampleEntities = new ArrayList<>();
		while (scroll.hasContent()) {
			sampleEntities.addAll(scroll.getContent());
			scrollId = ((ScrolledPage) scroll).getScrollId();
			scroll = elasticsearchTemplate.continueScroll(scrollId, 1000, SampleEntity.class);
		}
		elasticsearchTemplate.clearScroll(scrollId);
		assertThat(sampleEntities.size(), is(equalTo(30)));
	}

	/*
	DATAES-217
	 */
	@Test
	public void shouldReturnResultsWithScanAndScrollForGivenSearchQueryAndClass() {
		//given
		List<IndexQuery> entities = createSampleEntitiesWithMessage("Test message", 30);
		// when
		elasticsearchTemplate.bulkIndex(entities);
		elasticsearchTemplate.refresh(SampleEntity.class);
		// then

		SearchQuery searchQuery = new NativeSearchQueryBuilder().withQuery(matchAllQuery())
				.withPageable(new PageRequest(0, 10)).build();

		Page<SampleEntity> scroll = elasticsearchTemplate.startScroll(1000, searchQuery, SampleEntity.class);
		String scrollId = ((ScrolledPage) scroll).getScrollId();
		List<SampleEntity> sampleEntities = new ArrayList<>();
		while (scroll.hasContent()) {
			sampleEntities.addAll(scroll.getContent());
			scrollId = ((ScrolledPage) scroll).getScrollId();
			scroll = elasticsearchTemplate.continueScroll(scrollId, 1000, SampleEntity.class);
		}
		elasticsearchTemplate.clearScroll(scrollId);
		assertThat(sampleEntities.size(), is(equalTo(30)));
	}

	/*
	DATAES-167
	 */
	@Test
	public void shouldReturnResultsWithStreamForGivenCriteriaQuery() {
		//given
		List<IndexQuery> entities = createSampleEntitiesWithMessage("Test message", 30);
		// when
		elasticsearchTemplate.bulkIndex(entities);
		elasticsearchTemplate.refresh(SampleEntity.class);
		// then

		CriteriaQuery criteriaQuery = new CriteriaQuery(new Criteria());
		criteriaQuery.addIndices(INDEX_NAME);
		criteriaQuery.addTypes(TYPE_NAME);
		criteriaQuery.setPageable(new PageRequest(0, 10));

		CloseableIterator<SampleEntity> stream = elasticsearchTemplate.stream(criteriaQuery, SampleEntity.class);
		List<SampleEntity> sampleEntities = new ArrayList<>();
		while (stream.hasNext()) {
			sampleEntities.add(stream.next());
		}
		assertThat(sampleEntities.size(), is(equalTo(30)));
	}

	private static List<IndexQuery> createSampleEntitiesWithMessage(String message, int numberOfEntities) {
		List<IndexQuery> indexQueries = new ArrayList<>();
		for (int i = 0; i < numberOfEntities; i++) {
			String documentId = UUID.randomUUID().toString();
			SampleEntity sampleEntity = new SampleEntity();
			sampleEntity.setId(documentId);
			sampleEntity.setMessage(message);
			sampleEntity.setRate(2);
			sampleEntity.setVersion(System.currentTimeMillis());
			IndexQuery indexQuery = new IndexQuery();
			indexQuery.setId(documentId);
			indexQuery.setObject(sampleEntity);
			indexQueries.add(indexQuery);
		}
		return indexQueries;
	}

	@Test
	public void shouldReturnListForGivenCriteria() {
		// given
		List<IndexQuery> indexQueries = new ArrayList<>();
		// first document
		String documentId = randomNumeric(5);
		SampleEntity sampleEntity1 = SampleEntity.builder().id(documentId)
				.message("test message")
				.version(System.currentTimeMillis()).build();

		// second document
		String documentId2 = randomNumeric(5);
		SampleEntity sampleEntity2 = SampleEntity.builder().id(documentId2)
				.message("test test")
				.rate(5)
				.version(System.currentTimeMillis()).build();

		// third document
		String documentId3 = randomNumeric(5);
		SampleEntity sampleEntity3 = SampleEntity.builder().id(documentId3)
				.message("some message")
				.rate(15)
				.version(System.currentTimeMillis()).build();

		indexQueries = getIndexQueries(Arrays.asList(sampleEntity1, sampleEntity2, sampleEntity3));

		// when
		elasticsearchTemplate.bulkIndex(indexQueries);
		elasticsearchTemplate.refresh(SampleEntity.class);
		// when
		CriteriaQuery singleCriteriaQuery = new CriteriaQuery(new Criteria("message").contains("test"));
		CriteriaQuery multipleCriteriaQuery = new CriteriaQuery(new Criteria("message").contains("some").and("message")
				.contains("message"));
		List<SampleEntity> sampleEntitiesForSingleCriteria = elasticsearchTemplate.queryForList(singleCriteriaQuery,
				SampleEntity.class);
		List<SampleEntity> sampleEntitiesForAndCriteria = elasticsearchTemplate.queryForList(multipleCriteriaQuery,
				SampleEntity.class);
		// then
		assertThat(sampleEntitiesForSingleCriteria.size(), is(2));
		assertThat(sampleEntitiesForAndCriteria.size(), is(1));
	}

	@Test
	public void shouldReturnListForGivenStringQuery() {
		// given
		// first document
		String documentId = randomNumeric(5);
		SampleEntity sampleEntity1 = SampleEntity.builder().id(documentId)
				.message("test message")
				.version(System.currentTimeMillis()).build();

		// second document
		String documentId2 = randomNumeric(5);
		SampleEntity sampleEntity2 = SampleEntity.builder().id(documentId2)
				.message("test test")
				.rate(5)
				.version(System.currentTimeMillis()).build();

		// third document
		String documentId3 = randomNumeric(5);
		SampleEntity sampleEntity3 = SampleEntity.builder().id(documentId3)
				.message("some message")
				.rate(15)
				.version(System.currentTimeMillis()).build();

		List<IndexQuery> indexQueries = getIndexQueries(Arrays.asList(sampleEntity1, sampleEntity2, sampleEntity3));

		// when
		elasticsearchTemplate.bulkIndex(indexQueries);
		elasticsearchTemplate.refresh(SampleEntity.class);
		// when
		StringQuery stringQuery = new StringQuery(matchAllQuery().toString());
		List<SampleEntity> sampleEntities = elasticsearchTemplate.queryForList(stringQuery, SampleEntity.class);
		// then
		assertThat(sampleEntities.size(), is(3));
	}

	@Test
	public void shouldPutMappingForGivenEntity() throws Exception {
		// given
		Class entity = SampleMappingEntity.class;
		elasticsearchTemplate.deleteIndex(entity);
		elasticsearchTemplate.createIndex(entity);
		// when
		assertThat(elasticsearchTemplate.putMapping(entity), is(true));
	}

	@Test
	public void shouldDeleteIndexForGivenEntity() {
		// given
		Class clazz = SampleEntity.class;
		// when
		elasticsearchTemplate.deleteIndex(clazz);
		// then
		assertThat(elasticsearchTemplate.indexExists(clazz), is(false));
	}

	@Test
	public void shouldDoPartialUpdateForExistingDocument() {
		//given
		String documentId = randomNumeric(5);
		String messageBeforeUpdate = "some test message";
		String messageAfterUpdate = "test message";

		SampleEntity sampleEntity = SampleEntity.builder().id(documentId)
				.message(messageBeforeUpdate)
				.version(System.currentTimeMillis()).build();

		IndexQuery indexQuery = getIndexQuery(sampleEntity);

		elasticsearchTemplate.index(indexQuery);
		elasticsearchTemplate.refresh(SampleEntity.class);

		IndexRequest indexRequest = new IndexRequest();
		indexRequest.source("message", messageAfterUpdate);
		UpdateQuery updateQuery = new UpdateQueryBuilder().withId(documentId)
				.withClass(SampleEntity.class).withIndexRequest(indexRequest).build();
		// when
		elasticsearchTemplate.update(updateQuery);
		//then
		GetQuery getQuery = new GetQuery();
		getQuery.setId(documentId);
		SampleEntity indexedEntity = elasticsearchTemplate.queryForObject(getQuery, SampleEntity.class);
		assertThat(indexedEntity.getMessage(), is(messageAfterUpdate));
	}

	@Test(expected = DocumentMissingException.class)
	public void shouldThrowExceptionIfDocumentDoesNotExistWhileDoingPartialUpdate() {
		// when
		IndexRequest indexRequest = new IndexRequest();
		UpdateQuery updateQuery = new UpdateQueryBuilder().withId(randomNumeric(5))
				.withClass(SampleEntity.class).withIndexRequest(indexRequest).build();
		elasticsearchTemplate.update(updateQuery);
	}

	@Test
	public void shouldDoUpsertIfDocumentDoesNotExist() {
		//given
		String documentId = randomNumeric(5);
		String message = "test message";
		IndexRequest indexRequest = new IndexRequest();
		indexRequest.source("message", message);
		UpdateQuery updateQuery = new UpdateQueryBuilder().withId(documentId)
				.withDoUpsert(true).withClass(SampleEntity.class)
				.withIndexRequest(indexRequest).build();
		//when
		elasticsearchTemplate.update(updateQuery);
		//then
		GetQuery getQuery = new GetQuery();
		getQuery.setId(documentId);
		SampleEntity indexedEntity = elasticsearchTemplate.queryForObject(getQuery, SampleEntity.class);
		assertThat(indexedEntity.getMessage(), is(message));
	}

	@Test
	public void shouldReturnHighlightedFieldsForGivenQueryAndFields() {

		//given
		String documentId = randomNumeric(5);
		String actualMessage = "some test message";
		String highlightedMessage = "some <em>test</em> message";

		SampleEntity sampleEntity = SampleEntity.builder().id(documentId)
				.message(actualMessage)
				.version(System.currentTimeMillis()).build();

		IndexQuery indexQuery = getIndexQuery(sampleEntity);

		elasticsearchTemplate.index(indexQuery);
		elasticsearchTemplate.refresh(SampleEntity.class);

		final List<HighlightBuilder.Field> message = new HighlightBuilder().field("message").fields();
		SearchQuery searchQuery = new NativeSearchQueryBuilder()
				.withQuery(termQuery("message", "test"))
				.withHighlightFields(message.toArray(new HighlightBuilder.Field[message.size()]))
				.build();

		Page<SampleEntity> sampleEntities = elasticsearchTemplate.queryForPage(searchQuery, SampleEntity.class, new SearchResultMapper() {
			@Override
			public <T> AggregatedPage<T> mapResults(SearchResponse response, Class<T> clazz, Pageable pageable) {
				List<SampleEntity> chunk = new ArrayList<>();
				for (SearchHit searchHit : response.getHits()) {
					if (response.getHits().getHits().length <= 0) {
						return null;
					}
					SampleEntity user = new SampleEntity();
					user.setId(searchHit.getId());
					user.setMessage((String) searchHit.getSourceAsMap().get("message"));
					user.setHighlightedMessage(searchHit.getHighlightFields().get("message").fragments()[0].toString());
					chunk.add(user);
				}
				if (chunk.size() > 0) {
					return new AggregatedPageImpl<>((List<T>) chunk);
				}
				return null;
			}
		});

		assertThat(sampleEntities.getContent().get(0).getHighlightedMessage(), is(highlightedMessage));
	}

	@Test
	public void shouldDeleteDocumentBySpecifiedTypeUsingDeleteQuery() {
		// given
		String documentId = randomNumeric(5);
		SampleEntity sampleEntity = SampleEntity.builder().id(documentId)
				.message("some message")
				.version(System.currentTimeMillis()).build();

		IndexQuery indexQuery = getIndexQuery(sampleEntity);

		elasticsearchTemplate.index(indexQuery);
		elasticsearchTemplate.refresh(SampleEntity.class);
		// when
		DeleteQuery deleteQuery = new DeleteQuery();
		deleteQuery.setQuery(termQuery("id", documentId));
		deleteQuery.setIndex(INDEX_NAME);
		deleteQuery.setType(TYPE_NAME);
		elasticsearchTemplate.delete(deleteQuery);
		elasticsearchTemplate.refresh(INDEX_NAME);
		// then
		SearchQuery searchQuery = new NativeSearchQueryBuilder().withQuery(termQuery("id", documentId)).build();
		Page<SampleEntity> sampleEntities = elasticsearchTemplate.queryForPage(searchQuery, SampleEntity.class);
		assertThat(sampleEntities.getTotalElements(), equalTo(0L));
	}

	@Test
	public void shouldIndexDocumentForSpecifiedSource() {

		// given
		String documentSource = "{\"id\":\"2333343434\",\"type\":null,\"message\":\"some message\",\"rate\":0,\"available\":false,\"highlightedMessage\":null,\"version\":1385208779482}";
		IndexQuery indexQuery = new IndexQuery();
		indexQuery.setId("2333343434");
		indexQuery.setSource(documentSource);
		indexQuery.setIndexName(INDEX_NAME);
		indexQuery.setType(TYPE_NAME);
		// when
		elasticsearchTemplate.index(indexQuery);
		elasticsearchTemplate.refresh(SampleEntity.class);
		SearchQuery searchQuery = new NativeSearchQueryBuilder().withQuery(termQuery("id", indexQuery.getId()))
				.withIndices(INDEX_NAME)
				.withTypes(TYPE_NAME)
				.build();
		// then
		Page<SampleEntity> page = elasticsearchTemplate.queryForPage(searchQuery, SampleEntity.class, new SearchResultMapper() {
			@Override
			public <T> AggregatedPage<T> mapResults(SearchResponse response, Class<T> clazz, Pageable pageable) {
				List<SampleEntity> values = new ArrayList<>();
				for (SearchHit searchHit : response.getHits()) {
					SampleEntity sampleEntity = new SampleEntity();
					sampleEntity.setId(searchHit.getId());
					sampleEntity.setMessage((String) searchHit.getSourceAsMap().get("message"));
					values.add(sampleEntity);
				}
				return new AggregatedPageImpl<>((List<T>) values);
			}
		});
		assertThat(page, is(notNullValue()));
		assertThat(page.getContent().size(), is(1));
		assertThat(page.getContent().get(0).getId(), is(indexQuery.getId()));
	}

	@Test(expected = ElasticsearchException.class)
	public void shouldThrowElasticsearchExceptionWhenNoDocumentSpecified() {
		// given
		IndexQuery indexQuery = new IndexQuery();
		indexQuery.setId("2333343434");
		indexQuery.setIndexName(INDEX_NAME);
		indexQuery.setType(TYPE_NAME);

		//when
		elasticsearchTemplate.index(indexQuery);
	}

	@Test
	public void shouldReturnIds() {
		//given
		List<IndexQuery> entities = createSampleEntitiesWithMessage("Test message", 30);
		// when
		elasticsearchTemplate.bulkIndex(entities);
		elasticsearchTemplate.refresh(SampleEntity.class);
		SearchQuery searchQuery = new NativeSearchQueryBuilder()
				.withQuery(termQuery("message", "message"))
				.withIndices(INDEX_NAME)
				.withTypes(TYPE_NAME)
				.withPageable(new PageRequest(0, 100))
				.build();
		// then
		List<String> ids = elasticsearchTemplate.queryForIds(searchQuery);
		assertThat(ids, is(notNullValue()));
		assertThat(ids.size(), is(30));
	}

	@Test
	public void shouldReturnDocumentAboveMinimalScoreGivenQuery() {
		// given
		List<IndexQuery> indexQueries = new ArrayList<>();

		indexQueries.add(buildIndex(SampleEntity.builder().id("1").message("ab").build()));
		indexQueries.add(buildIndex(SampleEntity.builder().id("2").message("bc").build()));
		indexQueries.add(buildIndex(SampleEntity.builder().id("3").message("ac").build()));

		elasticsearchTemplate.bulkIndex(indexQueries);
		elasticsearchTemplate.refresh(SampleEntity.class);

		// when
		SearchQuery searchQuery = new NativeSearchQueryBuilder()
				.withQuery(boolQuery()
						.must(wildcardQuery("message", "*a*"))
						.should(wildcardQuery("message", "*b*"))
				)
				.withIndices(INDEX_NAME)
				.withTypes(TYPE_NAME)
				.withMinScore(2.0F)
				.build();

		Page<SampleEntity> page = elasticsearchTemplate.queryForPage(searchQuery, SampleEntity.class);
		// then
		assertThat(page.getTotalElements(), is(1L));
		assertThat(page.getContent().get(0).getMessage(), is("ab"));
	}


	@Test
	public void shouldDoIndexWithoutId() {
		// given
		// document
		SampleEntity sampleEntity = new SampleEntity();
		sampleEntity.setMessage("some message");
		sampleEntity.setVersion(System.currentTimeMillis());

		IndexQuery indexQuery = new IndexQuery();
		indexQuery.setObject(sampleEntity);
		// when
		String documentId = elasticsearchTemplate.index(indexQuery);
		// then
		assertThat(sampleEntity.getId(), is(equalTo(documentId)));

		GetQuery getQuery = new GetQuery();
		getQuery.setId(documentId);
		SampleEntity result = elasticsearchTemplate.queryForObject(getQuery, SampleEntity.class);
		assertThat(result.getId(), is(equalTo(documentId)));
	}

	@Test
	public void shouldDoBulkIndexWithoutId() {
		// given
		List<IndexQuery> indexQueries = new ArrayList<>();
		// first document
		SampleEntity sampleEntity1 = new SampleEntity();
		sampleEntity1.setMessage("some message");
		sampleEntity1.setVersion(System.currentTimeMillis());

		IndexQuery indexQuery1 = new IndexQuery();
		indexQuery1.setObject(sampleEntity1);
		indexQueries.add(indexQuery1);

		// second document
		SampleEntity sampleEntity2 = new SampleEntity();
		sampleEntity2.setMessage("some message");
		sampleEntity2.setVersion(System.currentTimeMillis());

		IndexQuery indexQuery2 = new IndexQuery();
		indexQuery2.setObject(sampleEntity2);
		indexQueries.add(indexQuery2);
		// when
		elasticsearchTemplate.bulkIndex(indexQueries);
		elasticsearchTemplate.refresh(SampleEntity.class);
		// then
		SearchQuery searchQuery = new NativeSearchQueryBuilder().withQuery(matchAllQuery()).build();
		Page<SampleEntity> sampleEntities = elasticsearchTemplate.queryForPage(searchQuery, SampleEntity.class);
		assertThat(sampleEntities.getTotalElements(), is(equalTo(2L)));

		assertThat(sampleEntities.getContent().get(0).getId(), is(notNullValue()));
		assertThat(sampleEntities.getContent().get(1).getId(), is(notNullValue()));
	}

	@Test
	public void shouldIndexMapWithIndexNameAndTypeAtRuntime() {
		//given
		Map<String, Object> person1 = new HashMap<>();
		person1.put("userId", "1");
		person1.put("email", "smhdiu@gmail.com");
		person1.put("title", "Mr");
		person1.put("firstName", "Mohsin");
		person1.put("lastName", "Husen");

		Map<String, Object> person2 = new HashMap<>();
		person2.put("userId", "2");
		person2.put("email", "akonczak@gmail.com");
		person2.put("title", "Mr");
		person2.put("firstName", "Artur");
		person2.put("lastName", "Konczak");

		IndexQuery indexQuery1 = new IndexQuery();
		indexQuery1.setId("1");
		indexQuery1.setObject(person1);
		indexQuery1.setIndexName(INDEX_NAME);
		indexQuery1.setType(TYPE_NAME);

		IndexQuery indexQuery2 = new IndexQuery();
		indexQuery2.setId("2");
		indexQuery2.setObject(person2);
		indexQuery2.setIndexName(INDEX_NAME);
		indexQuery2.setType(TYPE_NAME);

		List<IndexQuery> indexQueries = new ArrayList<>();
		indexQueries.add(indexQuery1);
		indexQueries.add(indexQuery2);

		//when
		elasticsearchTemplate.bulkIndex(indexQueries);
		elasticsearchTemplate.refresh(INDEX_NAME);

		// then
		SearchQuery searchQuery = new NativeSearchQueryBuilder().withIndices(INDEX_NAME)
				.withTypes(TYPE_NAME).withQuery(matchAllQuery()).build();
		Page<Map> sampleEntities = elasticsearchTemplate.queryForPage(searchQuery, Map.class, new SearchResultMapper() {
			@Override
			public <T> AggregatedPage<T> mapResults(SearchResponse response, Class<T> clazz, Pageable pageable) {
				List<Map> chunk = new ArrayList<>();
				for (SearchHit searchHit : response.getHits()) {
					if (response.getHits().getHits().length <= 0) {
						return null;
					}
					Map<String, Object> person = new HashMap<>();
					person.put("userId", searchHit.getSourceAsMap().get("userId"));
					person.put("email", searchHit.getSourceAsMap().get("email"));
					person.put("title", searchHit.getSourceAsMap().get("title"));
					person.put("firstName", searchHit.getSourceAsMap().get("firstName"));
					person.put("lastName", searchHit.getSourceAsMap().get("lastName"));
					chunk.add(person);
				}
				if (chunk.size() > 0) {
					return new AggregatedPageImpl<>((List<T>) chunk);
				}
				return null;
			}
		});
		assertThat(sampleEntities.getTotalElements(), is(equalTo(2L)));
		assertThat(sampleEntities.getContent().get(0).get("userId"), is(person1.get("userId")));
		assertThat(sampleEntities.getContent().get(1).get("userId"), is(person2.get("userId")));
	}

	@Test
	public void shouldIndexSampleEntityWithIndexAndTypeAtRuntime() {
		// given
		String documentId = randomNumeric(5);
		SampleEntity sampleEntity = SampleEntity.builder().id(documentId)
				.message("some message")
				.version(System.currentTimeMillis()).build();

		IndexQuery indexQuery = new IndexQueryBuilder().withId(documentId)
				.withIndexName(INDEX_NAME).withType(TYPE_NAME)
				.withObject(sampleEntity).build();

		elasticsearchTemplate.index(indexQuery);
		elasticsearchTemplate.refresh(INDEX_NAME);

		SearchQuery searchQuery = new NativeSearchQueryBuilder().withIndices(INDEX_NAME)
				.withTypes(TYPE_NAME).withQuery(matchAllQuery()).build();
		// when
		Page<SampleEntity> sampleEntities = elasticsearchTemplate.queryForPage(searchQuery, SampleEntity.class);
		// then
		assertThat(sampleEntities, is(notNullValue()));
		assertThat(sampleEntities.getTotalElements(), greaterThanOrEqualTo(1L));
	}

	/*
	DATAES-106
	 */
	@Test
	public void shouldReturnCountForGivenCriteriaQueryWithGivenIndexUsingCriteriaQuery() {
		// given
		String documentId = randomNumeric(5);
		SampleEntity sampleEntity = SampleEntity.builder().id(documentId).message("some message")
				.version(System.currentTimeMillis()).build();

		IndexQuery indexQuery = getIndexQuery(sampleEntity);
		elasticsearchTemplate.index(indexQuery);
		elasticsearchTemplate.refresh(SampleEntity.class);
		CriteriaQuery criteriaQuery = new CriteriaQuery(new Criteria());
		criteriaQuery.addIndices(INDEX_NAME);
		// when
		long count = elasticsearchTemplate.count(criteriaQuery);
		// then
		assertThat(count, is(equalTo(1L)));
	}

	/*
	DATAES-67
	 */
	@Test
	public void shouldReturnCountForGivenSearchQueryWithGivenIndexUsingSearchQuery() {
		// given
		String documentId = randomNumeric(5);
		SampleEntity sampleEntity = SampleEntity.builder().id(documentId).message("some message")
				.version(System.currentTimeMillis()).build();

		IndexQuery indexQuery = getIndexQuery(sampleEntity);
		elasticsearchTemplate.index(indexQuery);
		elasticsearchTemplate.refresh(SampleEntity.class);
		SearchQuery searchQuery = new NativeSearchQueryBuilder()
				.withQuery(matchAllQuery())
				.withIndices(INDEX_NAME)
				.build();
		// when
		long count = elasticsearchTemplate.count(searchQuery);
		// then
		assertThat(count, is(equalTo(1L)));
	}

	/*
	DATAES-106
	 */
	@Test
	public void shouldReturnCountForGivenCriteriaQueryWithGivenIndexAndTypeUsingCriteriaQuery() {
		// given
		String documentId = randomNumeric(5);
		SampleEntity sampleEntity = SampleEntity.builder().id(documentId).message("some message")
				.version(System.currentTimeMillis()).build();

		IndexQuery indexQuery = getIndexQuery(sampleEntity);
		elasticsearchTemplate.index(indexQuery);
		elasticsearchTemplate.refresh(SampleEntity.class);
		CriteriaQuery criteriaQuery = new CriteriaQuery(new Criteria());
		criteriaQuery.addIndices(INDEX_NAME);
		criteriaQuery.addTypes("test-type");
		// when
		long count = elasticsearchTemplate.count(criteriaQuery);
		// then
		assertThat(count, is(equalTo(1L)));
	}

	/*
	DATAES-67
	 */
	@Test
	public void shouldReturnCountForGivenSearchQueryWithGivenIndexAndTypeUsingSearchQuery() {
		// given
		String documentId = randomNumeric(5);
		SampleEntity sampleEntity = SampleEntity.builder().id(documentId).message("some message")
				.version(System.currentTimeMillis()).build();

		IndexQuery indexQuery = getIndexQuery(sampleEntity);
		elasticsearchTemplate.index(indexQuery);
		elasticsearchTemplate.refresh(SampleEntity.class);
		SearchQuery searchQuery = new NativeSearchQueryBuilder()
				.withQuery(matchAllQuery())
				.withIndices(INDEX_NAME)
				.withTypes("test-type")
				.build();
		// when
		long count = elasticsearchTemplate.count(searchQuery);
		// then
		assertThat(count, is(equalTo(1L)));
	}

	/*
	DATAES-106
	 */
	@Test
	public void shouldReturnCountForGivenCriteriaQueryWithGivenMultiIndices() {
		// given
		cleanUpIndices();
		String documentId1 = randomNumeric(5);
		SampleEntity sampleEntity1 = SampleEntity.builder().id(documentId1).message("some message")
				.version(System.currentTimeMillis()).build();

		IndexQuery indexQuery1 = new IndexQueryBuilder().withId(sampleEntity1.getId())
				.withIndexName("test-index-1")
				.withObject(sampleEntity1)
				.build();

		String documentId2 = randomNumeric(5);
		SampleEntity sampleEntity2 = SampleEntity.builder().id(documentId2).message("some test message")
				.version(System.currentTimeMillis()).build();

		IndexQuery indexQuery2 = new IndexQueryBuilder().withId(sampleEntity2.getId())
				.withIndexName("test-index-2")
				.withObject(sampleEntity2)
				.build();

		elasticsearchTemplate.bulkIndex(Arrays.asList(indexQuery1, indexQuery2));
		elasticsearchTemplate.refresh("test-index-1");
		elasticsearchTemplate.refresh("test-index-2");

		CriteriaQuery criteriaQuery = new CriteriaQuery(new Criteria());
		criteriaQuery.addIndices("test-index-1", "test-index-2");
		// when
		long count = elasticsearchTemplate.count(criteriaQuery);
		// then
		assertThat(count, is(equalTo(2L)));
	}

	/*
	DATAES-67
	 */
	@Test
	public void shouldReturnCountForGivenSearchQueryWithGivenMultiIndices() {
		// given
		cleanUpIndices();
		String documentId1 = randomNumeric(5);
		SampleEntity sampleEntity1 = SampleEntity.builder().id(documentId1).message("some message")
				.version(System.currentTimeMillis()).build();

		IndexQuery indexQuery1 = new IndexQueryBuilder().withId(sampleEntity1.getId())
				.withIndexName("test-index-1")
				.withObject(sampleEntity1)
				.build();

		String documentId2 = randomNumeric(5);
		SampleEntity sampleEntity2 = SampleEntity.builder().id(documentId2).message("some test message")
				.version(System.currentTimeMillis()).build();

		IndexQuery indexQuery2 = new IndexQueryBuilder().withId(sampleEntity2.getId())
				.withIndexName("test-index-2")
				.withObject(sampleEntity2)
				.build();

		elasticsearchTemplate.bulkIndex(Arrays.asList(indexQuery1, indexQuery2));
		elasticsearchTemplate.refresh("test-index-1");
		elasticsearchTemplate.refresh("test-index-2");

		SearchQuery searchQuery = new NativeSearchQueryBuilder()
				.withQuery(matchAllQuery())
				.withIndices("test-index-1", "test-index-2")
				.build();
		// when
		long count = elasticsearchTemplate.count(searchQuery);
		// then
		assertThat(count, is(equalTo(2L)));
	}

	private void cleanUpIndices() {
		elasticsearchTemplate.deleteIndex("test-index-1");
		elasticsearchTemplate.deleteIndex("test-index-2");
		elasticsearchTemplate.createIndex("test-index-1");
		elasticsearchTemplate.createIndex("test-index-2");
		elasticsearchTemplate.refresh("test-index-1");
		elasticsearchTemplate.refresh("test-index-2");
	}

	/*
	DATAES-71
	*/
	@Test
	public void shouldCreatedIndexWithSpecifiedIndexName() {
		// given
		elasticsearchTemplate.deleteIndex("test-index");
		// when
		elasticsearchTemplate.createIndex("test-index");
		// then
		assertThat(elasticsearchTemplate.indexExists("test-index"), is(true));
	}

	/*
	DATAES-72
	*/
	@Test
	public void shouldDeleteIndexForSpecifiedIndexName() {
		// given
		elasticsearchTemplate.createIndex(SampleEntity.class);
		elasticsearchTemplate.refresh(SampleEntity.class);

		// when
		elasticsearchTemplate.deleteIndex("test-index");
		// then
		assertThat(elasticsearchTemplate.indexExists("test-index"), is(false));
	}

	/*
	DATAES-106
	 */
	@Test
	public void shouldReturnCountForGivenCriteriaQueryWithGivenIndexNameForSpecificIndex() {
		// given
		cleanUpIndices();
		String documentId1 = randomNumeric(5);
		SampleEntity sampleEntity1 = SampleEntity.builder().id(documentId1).message("some message")
				.version(System.currentTimeMillis()).build();

		IndexQuery indexQuery1 = new IndexQueryBuilder().withId(sampleEntity1.getId())
				.withIndexName("test-index-1")
				.withObject(sampleEntity1)
				.build();

		String documentId2 = randomNumeric(5);
		SampleEntity sampleEntity2 = SampleEntity.builder().id(documentId2).message("some test message")
				.version(System.currentTimeMillis()).build();

		IndexQuery indexQuery2 = new IndexQueryBuilder().withId(sampleEntity2.getId())
				.withIndexName("test-index-2")
				.withObject(sampleEntity2)
				.build();

		elasticsearchTemplate.bulkIndex(Arrays.asList(indexQuery1, indexQuery2));
		elasticsearchTemplate.refresh("test-index-1");
		elasticsearchTemplate.refresh("test-index-2");

		CriteriaQuery criteriaQuery = new CriteriaQuery(new Criteria());
		criteriaQuery.addIndices("test-index-1");
		// when
		long count = elasticsearchTemplate.count(criteriaQuery);
		// then
		assertThat(count, is(equalTo(1L)));
	}

	/*
	DATAES-67
	*/
	@Test
	public void shouldReturnCountForGivenSearchQueryWithGivenIndexNameForSpecificIndex() {
		// given
		cleanUpIndices();
		String documentId1 = randomNumeric(5);
		SampleEntity sampleEntity1 = SampleEntity.builder().id(documentId1).message("some message")
				.version(System.currentTimeMillis()).build();

		IndexQuery indexQuery1 = new IndexQueryBuilder().withId(sampleEntity1.getId())
				.withIndexName("test-index-1")
				.withObject(sampleEntity1)
				.build();

		String documentId2 = randomNumeric(5);
		SampleEntity sampleEntity2 = SampleEntity.builder().id(documentId2).message("some test message")
				.version(System.currentTimeMillis()).build();

		IndexQuery indexQuery2 = new IndexQueryBuilder().withId(sampleEntity2.getId())
				.withIndexName("test-index-2")
				.withObject(sampleEntity2)
				.build();

		elasticsearchTemplate.bulkIndex(Arrays.asList(indexQuery1, indexQuery2));
		elasticsearchTemplate.refresh("test-index-1");
		elasticsearchTemplate.refresh("test-index-2");

		SearchQuery searchQuery = new NativeSearchQueryBuilder()
				.withQuery(matchAllQuery())
				.withIndices("test-index-1")
				.build();
		// when
		long count = elasticsearchTemplate.count(searchQuery);
		// then
		assertThat(count, is(equalTo(1L)));
	}

	@Test(expected = IllegalArgumentException.class)
	public void shouldThrowAnExceptionForGivenCriteriaQueryWhenNoIndexSpecifiedForCountQuery() {
		// given
		String documentId = randomNumeric(5);
		SampleEntity sampleEntity = SampleEntity.builder().id(documentId).message("some message")
				.version(System.currentTimeMillis()).build();

		IndexQuery indexQuery = getIndexQuery(sampleEntity);
		elasticsearchTemplate.index(indexQuery);
		elasticsearchTemplate.refresh(SampleEntity.class);
		CriteriaQuery criteriaQuery = new CriteriaQuery(new Criteria());
		// when
		long count = elasticsearchTemplate.count(criteriaQuery);
		// then
		assertThat(count, is(equalTo(1L)));
	}

	/*
	DATAES-67
	*/
	@Test(expected = IllegalArgumentException.class)
	public void shouldThrowAnExceptionForGivenSearchQueryWhenNoIndexSpecifiedForCountQuery() {
		// given
		String documentId = randomNumeric(5);
		SampleEntity sampleEntity = SampleEntity.builder().id(documentId).message("some message")
				.version(System.currentTimeMillis()).build();

		IndexQuery indexQuery = getIndexQuery(sampleEntity);
		elasticsearchTemplate.index(indexQuery);
		elasticsearchTemplate.refresh(SampleEntity.class);
		SearchQuery searchQuery = new NativeSearchQueryBuilder()
				.withQuery(matchAllQuery())
				.build();
		// when
		long count = elasticsearchTemplate.count(searchQuery);
		// then
		assertThat(count, is(equalTo(1L)));
	}

	/*
	DATAES-71
	*/
	@Test
	public void shouldCreateIndexWithGivenSettings() {
		// given
		String settings = "{\n" +
				"        \"index\": {\n" +
				"            \"number_of_shards\": \"1\",\n" +
				"            \"number_of_replicas\": \"0\",\n" +
				"            \"analysis\": {\n" +
				"                \"analyzer\": {\n" +
				"                    \"emailAnalyzer\": {\n" +
				"                        \"type\": \"custom\",\n" +
				"                        \"tokenizer\": \"uax_url_email\"\n" +
				"                    }\n" +
				"                }\n" +
				"            }\n" +
				"        }\n" +
				"}";

		elasticsearchTemplate.deleteIndex("test-index");
		// when
		elasticsearchTemplate.createIndex("test-index", settings);
		// then
		Map map = elasticsearchTemplate.getSetting("test-index");
		boolean hasAnalyzer = map.containsKey("index.analysis.analyzer.emailAnalyzer.tokenizer");
		String emailAnalyzer = (String) map.get("index.analysis.analyzer.emailAnalyzer.tokenizer");
		assertThat(elasticsearchTemplate.indexExists("test-index"), is(true));
		assertThat(hasAnalyzer, is(true));
		assertThat(emailAnalyzer, is("uax_url_email"));
	}

	/*
	DATAES-71
	*/
	@Test
	public void shouldCreateGivenSettingsForGivenIndex() {
		//given
		//delete , create and apply mapping in before method

		// then
		Map map = elasticsearchTemplate.getSetting(SampleEntity.class);
		assertThat(elasticsearchTemplate.indexExists("test-index"), is(true));
		assertThat(map.containsKey("index.refresh_interval"), is(true));
		assertThat(map.containsKey("index.number_of_replicas"), is(true));
		assertThat(map.containsKey("index.number_of_shards"), is(true));
		assertThat(map.containsKey("index.store.type"), is(true));
		assertThat((String) map.get("index.refresh_interval"), is("-1"));
		assertThat((String) map.get("index.number_of_replicas"), is("0"));
		assertThat((String) map.get("index.number_of_shards"), is("1"));
		assertThat((String) map.get("index.store.type"), is("fs"));
	}

	/*
	DATAES-88
	*/
	@Test
	public void shouldCreateIndexWithGivenClassAndSettings() {
		//given
		String settings = "{\n" +
				"        \"index\": {\n" +
				"            \"number_of_shards\": \"1\",\n" +
				"            \"number_of_replicas\": \"0\",\n" +
				"            \"analysis\": {\n" +
				"                \"analyzer\": {\n" +
				"                    \"emailAnalyzer\": {\n" +
				"                        \"type\": \"custom\",\n" +
				"                        \"tokenizer\": \"uax_url_email\"\n" +
				"                    }\n" +
				"                }\n" +
				"            }\n" +
				"        }\n" +
				"}";

		elasticsearchTemplate.deleteIndex(SampleEntity.class);
		elasticsearchTemplate.createIndex(SampleEntity.class, settings);
		elasticsearchTemplate.putMapping(SampleEntity.class);
		elasticsearchTemplate.refresh(SampleEntity.class);

		// then
		Map map = elasticsearchTemplate.getSetting(SampleEntity.class);
		assertThat(elasticsearchTemplate.indexExists(INDEX_NAME), is(true));
		assertThat(map.containsKey("index.number_of_replicas"), is(true));
		assertThat(map.containsKey("index.number_of_shards"), is(true));
		assertThat((String) map.get("index.number_of_replicas"), is("0"));
		assertThat((String) map.get("index.number_of_shards"), is("1"));
	}

	@Test
	public void shouldTestResultsAcrossMultipleIndices() {
		// given
		String documentId1 = randomNumeric(5);
		SampleEntity sampleEntity1 = SampleEntity.builder().id(documentId1).message("some message")
				.version(System.currentTimeMillis()).build();

		IndexQuery indexQuery1 = new IndexQueryBuilder().withId(sampleEntity1.getId())
				.withIndexName("test-index-1")
				.withObject(sampleEntity1)
				.build();

		String documentId2 = randomNumeric(5);
		SampleEntity sampleEntity2 = SampleEntity.builder().id(documentId2).message("some test message")
				.version(System.currentTimeMillis()).build();

		IndexQuery indexQuery2 = new IndexQueryBuilder().withId(sampleEntity2.getId())
				.withIndexName("test-index-2")
				.withObject(sampleEntity2)
				.build();

		elasticsearchTemplate.bulkIndex(Arrays.asList(indexQuery1, indexQuery2));
		elasticsearchTemplate.refresh("test-index-1");
		elasticsearchTemplate.refresh("test-index-2");

		SearchQuery searchQuery = new NativeSearchQueryBuilder()
				.withQuery(matchAllQuery())
				.withIndices("test-index-1", "test-index-2")
				.build();
		// when
		List<SampleEntity> sampleEntities = elasticsearchTemplate.queryForList(searchQuery, SampleEntity.class);

		// then
		assertThat(sampleEntities.size(), is(equalTo(2)));
	}

	@Test
	/**
	 * This is basically a demonstration to show composing entities out of heterogeneous indexes.
	 */
	public void shouldComposeObjectsReturnedFromHeterogeneousIndexes() {

		// Given

		HetroEntity1 entity1 = new HetroEntity1(randomNumeric(3), "aFirstName");
		HetroEntity2 entity2 = new HetroEntity2(randomNumeric(4), "aLastName");

		IndexQuery idxQuery1 = new IndexQueryBuilder().withIndexName(INDEX_1_NAME).withId(entity1.getId()).withObject(entity1).build();
		IndexQuery idxQuery2 = new IndexQueryBuilder().withIndexName(INDEX_2_NAME).withId(entity2.getId()).withObject(entity2).build();

		elasticsearchTemplate.bulkIndex(Arrays.asList(idxQuery1, idxQuery2));
		elasticsearchTemplate.refresh(INDEX_1_NAME);
		elasticsearchTemplate.refresh(INDEX_2_NAME);

		// When

		SearchQuery searchQuery = new NativeSearchQueryBuilder().withQuery(matchAllQuery()).withTypes("hetro").withIndices(INDEX_1_NAME, INDEX_2_NAME).build();
		Page<ResultAggregator> page = elasticsearchTemplate.queryForPage(searchQuery, ResultAggregator.class, new SearchResultMapper() {
			@Override
			public <T> AggregatedPage<T> mapResults(SearchResponse response, Class<T> clazz, Pageable pageable) {
				List<ResultAggregator> values = new ArrayList<>();
				for (SearchHit searchHit : response.getHits()) {
					String id = String.valueOf(searchHit.getSourceAsMap().get("id"));
					String firstName = StringUtils.isNotEmpty((String) searchHit.getSourceAsMap().get("firstName")) ? (String) searchHit.getSourceAsMap().get("firstName") : "";
					String lastName = StringUtils.isNotEmpty((String) searchHit.getSourceAsMap().get("lastName")) ? (String) searchHit.getSourceAsMap().get("lastName") : "";
					values.add(new ResultAggregator(id, firstName, lastName));
				}
				return new AggregatedPageImpl<>((List<T>) values);
			}
		});

		assertThat(page.getTotalElements(), is(2l));
	}

	@Test
	public void shouldCreateIndexUsingServerDefaultConfiguration() {
		//given

		//when
		boolean created = elasticsearchTemplate.createIndex(UseServerConfigurationEntity.class);
		//then
		assertThat(created, is(true));
		final Map setting = elasticsearchTemplate.getSetting(UseServerConfigurationEntity.class);
		assertThat(setting.get("index.number_of_shards"), Matchers.<Object>is("5"));
		assertThat(setting.get("index.number_of_replicas"), Matchers.<Object>is("1"));
	}

	@Test
	public void shouldReadFileFromClasspathRetainingNewlines() {
		// given
		String settingsFile = "/settings/test-settings.yml";

		// when
		String content = ElasticsearchTemplate.readFileFromClasspath(settingsFile);

		// then
		assertThat(content, is("index:\n" +
				"  number_of_shards: 1\n" +
				"  number_of_replicas: 0\n" +
				"  analysis:\n" +
				"    analyzer:\n" +
				"      emailAnalyzer:\n" +
				"        type: custom\n" +
				"        tokenizer: uax_url_email\n"));
	}

	private IndexQuery getIndexQuery(SampleEntity sampleEntity) {
		return new IndexQueryBuilder().withId(sampleEntity.getId()).withObject(sampleEntity).build();
	}

	private List<IndexQuery> getIndexQueries(List<SampleEntity> sampleEntities) {
		List<IndexQuery> indexQueries = new ArrayList<>();
		for (SampleEntity sampleEntity : sampleEntities) {
			indexQueries.add(new IndexQueryBuilder().withId(sampleEntity.getId()).withObject(sampleEntity).build());
		}
		return indexQueries;
	}

	@Document(indexName = INDEX_2_NAME, replicas = 0, shards = 1)
	class ResultAggregator {

		private String id;
		private String firstName;
		private String lastName;

		ResultAggregator(String id, String firstName, String lastName) {
			this.id = id;
			this.firstName = firstName;
			this.lastName = lastName;
		}
	}
}
=======
/*
 * Copyright 2014-2017 the original author or authors.
 *
 * Licensed under the Apache License, Version 2.0 (the "License");
 * you may not use this file except in compliance with the License.
 * You may obtain a copy of the License at
 *
 *      http://www.apache.org/licenses/LICENSE-2.0
 *
 * Unless required by applicable law or agreed to in writing, software
 * distributed under the License is distributed on an "AS IS" BASIS,
 * WITHOUT WARRANTIES OR CONDITIONS OF ANY KIND, either express or implied.
 * See the License for the specific language governing permissions and
 * limitations under the License.
 */
package org.springframework.data.elasticsearch.core;

import java.util.ArrayList;
import java.util.Arrays;
import java.util.Collections;
import java.util.HashMap;
import java.util.LinkedList;
import java.util.List;
import java.util.Map;
import java.util.UUID;
import org.apache.commons.lang.StringUtils;
import org.elasticsearch.action.get.MultiGetItemResponse;
import org.elasticsearch.action.get.MultiGetResponse;
import org.elasticsearch.action.index.IndexRequest;
import org.elasticsearch.action.search.SearchResponse;
import org.elasticsearch.index.engine.DocumentMissingException;
import org.elasticsearch.script.Script;
import org.elasticsearch.script.ScriptType;
import org.elasticsearch.search.SearchHit;
import org.elasticsearch.search.fetch.subphase.highlight.HighlightBuilder;
import org.elasticsearch.search.sort.FieldSortBuilder;
import org.elasticsearch.search.sort.SortOrder;
import org.hamcrest.Matchers;
import org.junit.Before;
import org.junit.Test;
import org.junit.runner.RunWith;
import org.springframework.beans.factory.annotation.Autowired;
import org.springframework.data.domain.Page;
import org.springframework.data.domain.PageRequest;
import org.springframework.data.domain.Pageable;
import org.springframework.data.domain.Sort;
import org.springframework.data.elasticsearch.ElasticsearchException;
import org.springframework.data.elasticsearch.annotations.Document;
import org.springframework.data.elasticsearch.core.aggregation.AggregatedPage;
import org.springframework.data.elasticsearch.core.aggregation.impl.AggregatedPageImpl;
import org.springframework.data.elasticsearch.core.query.*;
import org.springframework.data.elasticsearch.entities.HetroEntity1;
import org.springframework.data.elasticsearch.entities.HetroEntity2;
import org.springframework.data.elasticsearch.entities.SampleEntity;
import org.springframework.data.elasticsearch.entities.SampleMappingEntity;
import org.springframework.data.elasticsearch.entities.UseServerConfigurationEntity;
import org.springframework.data.util.CloseableIterator;
import org.springframework.test.context.ContextConfiguration;
import org.springframework.test.context.junit4.SpringJUnit4ClassRunner;
import static org.apache.commons.lang.RandomStringUtils.*;
import static org.elasticsearch.index.query.QueryBuilders.*;
import static org.hamcrest.Matchers.*;
import static org.junit.Assert.*;
import static org.springframework.data.elasticsearch.utils.IndexBuilder.*;

/**
 * @author Rizwan Idrees
 * @author Mohsin Husen
 * @author Franck Marchand
 * @author Abdul Mohammed
 * @author Kevin Leturc
 * @author Mason Chan
 */
@RunWith(SpringJUnit4ClassRunner.class)
@ContextConfiguration("classpath:elasticsearch-template-test.xml")
public class ElasticsearchTemplateTests {

	private static final String INDEX_NAME = "test-index-sample";
	private static final String INDEX_1_NAME = "test-index-1";
	private static final String INDEX_2_NAME = "test-index-2";
	private static final String TYPE_NAME = "test-type";

	@Autowired
	private ElasticsearchTemplate elasticsearchTemplate;

	@Before
	public void before() {
		elasticsearchTemplate.deleteIndex(SampleEntity.class);
		elasticsearchTemplate.createIndex(SampleEntity.class);
		elasticsearchTemplate.putMapping(SampleEntity.class);
		elasticsearchTemplate.deleteIndex(INDEX_1_NAME);
		elasticsearchTemplate.deleteIndex(INDEX_2_NAME);
		elasticsearchTemplate.deleteIndex(UseServerConfigurationEntity.class);
		elasticsearchTemplate.refresh(SampleEntity.class);
	}

	/*
	DATAES-106
	 */
	@Test
	public void shouldReturnCountForGivenCriteriaQuery() {
		// given
		String documentId = randomNumeric(5);
		SampleEntity sampleEntity = SampleEntity.builder().id(documentId).message("some message")
				.version(System.currentTimeMillis()).build();

		IndexQuery indexQuery = getIndexQuery(sampleEntity);
		elasticsearchTemplate.index(indexQuery);
		elasticsearchTemplate.refresh(SampleEntity.class);
		CriteriaQuery criteriaQuery = new CriteriaQuery(new Criteria());
		// when
		long count = elasticsearchTemplate.count(criteriaQuery, SampleEntity.class);
		// then
		assertThat(count, is(equalTo(1L)));
	}

	@Test
	public void shouldReturnCountForGivenSearchQuery() {
		// given
		String documentId = randomNumeric(5);
		SampleEntity sampleEntity = SampleEntity.builder().id(documentId).message("some message")
				.version(System.currentTimeMillis()).build();

		IndexQuery indexQuery = getIndexQuery(sampleEntity);
		elasticsearchTemplate.index(indexQuery);
		elasticsearchTemplate.refresh(SampleEntity.class);
		SearchQuery searchQuery = new NativeSearchQueryBuilder().withQuery(matchAllQuery()).build();
		// when
		long count = elasticsearchTemplate.count(searchQuery, SampleEntity.class);
		// then
		assertThat(count, is(equalTo(1L)));
	}

	@Test
	public void shouldReturnObjectForGivenId() {
		// given
		String documentId = randomNumeric(5);
		SampleEntity sampleEntity = SampleEntity.builder().id(documentId).message("some message")
				.version(System.currentTimeMillis()).build();
		IndexQuery indexQuery = getIndexQuery(sampleEntity);
		elasticsearchTemplate.index(indexQuery);
		// when
		GetQuery getQuery = new GetQuery();
		getQuery.setId(documentId);
		SampleEntity sampleEntity1 = elasticsearchTemplate.queryForObject(getQuery, SampleEntity.class);
		// then
		assertNotNull("entity can't be null....", sampleEntity1);
		assertEquals(sampleEntity, sampleEntity1);
	}

	@Test
	public void shouldReturnObjectsForGivenIdsUsingMultiGet() {
		// given
		List<IndexQuery> indexQueries = new ArrayList<>();
		// first document
		String documentId = randomNumeric(5);
		SampleEntity sampleEntity1 = SampleEntity.builder().id(documentId).message("some message")
				.version(System.currentTimeMillis()).build();

		// second document
		String documentId2 = randomNumeric(5);
		SampleEntity sampleEntity2 = SampleEntity.builder().id(documentId2).message("some message")
				.version(System.currentTimeMillis()).build();

		indexQueries = getIndexQueries(Arrays.asList(sampleEntity1, sampleEntity2));

		elasticsearchTemplate.bulkIndex(indexQueries);
		elasticsearchTemplate.refresh(SampleEntity.class);

		// when
		SearchQuery query = new NativeSearchQueryBuilder().withIds(Arrays.asList(documentId, documentId2)).build();
		LinkedList<SampleEntity> sampleEntities = elasticsearchTemplate.multiGet(query, SampleEntity.class);
		// then
		assertThat(sampleEntities.size(), is(equalTo(2)));
		assertEquals(sampleEntities.get(0), sampleEntity1);
		assertEquals(sampleEntities.get(1), sampleEntity2);
	}

	@Test
	public void shouldReturnObjectsForGivenIdsUsingMultiGetWithFields() {
		// given
		List<IndexQuery> indexQueries = new ArrayList<>();
		// first document
		String documentId = randomNumeric(5);
		SampleEntity sampleEntity1 = SampleEntity.builder().id(documentId)
				.message("some message")
				.type("type1")
				.version(System.currentTimeMillis()).build();

		// second document
		String documentId2 = randomNumeric(5);
		SampleEntity sampleEntity2 = SampleEntity.builder().id(documentId2)
				.message("some message")
				.type("type2")
				.version(System.currentTimeMillis()).build();

		indexQueries = getIndexQueries(Arrays.asList(sampleEntity1, sampleEntity2));

		elasticsearchTemplate.bulkIndex(indexQueries);
		elasticsearchTemplate.refresh(SampleEntity.class);

		// when
		SearchQuery query = new NativeSearchQueryBuilder()
				.withIds(Arrays.asList(documentId, documentId2))
				.withFields("message", "type")
				.build();
		LinkedList<SampleEntity> sampleEntities = elasticsearchTemplate.multiGet(query, SampleEntity.class, new MultiGetResultMapper() {
			@Override
			public <T> LinkedList<T> mapResults(MultiGetResponse responses, Class<T> clazz) {
				LinkedList<T> list = new LinkedList<>();
				for (MultiGetItemResponse response : responses.getResponses()) {
					SampleEntity entity = new SampleEntity();
					entity.setId(response.getResponse().getId());
					entity.setMessage((String) response.getResponse().getSource().get("message"));
					entity.setType((String) response.getResponse().getSource().get("type"));
					list.add((T) entity);
				}
				return list;
			}
		});
		// then
		assertThat(sampleEntities.size(), is(equalTo(2)));
	}

	@Test
	public void shouldReturnPageForGivenSearchQuery() {
		// given
		String documentId = randomNumeric(5);
		SampleEntity sampleEntity = SampleEntity.builder().id(documentId).message("some message")
				.version(System.currentTimeMillis()).build();

		IndexQuery indexQuery = getIndexQuery(sampleEntity);

		elasticsearchTemplate.index(indexQuery);
		elasticsearchTemplate.refresh(SampleEntity.class);

		SearchQuery searchQuery = new NativeSearchQueryBuilder().withQuery(matchAllQuery()).build();
		// when
		Page<SampleEntity> sampleEntities = elasticsearchTemplate.queryForPage(searchQuery, SampleEntity.class);
		// then
		assertThat(sampleEntities, is(notNullValue()));
		assertThat(sampleEntities.getTotalElements(), greaterThanOrEqualTo(1L));
	}

	@Test
	public void shouldDoBulkIndex() {
		// given
		List<IndexQuery> indexQueries = new ArrayList<>();
		// first document
		String documentId = randomNumeric(5);
		SampleEntity sampleEntity1 = SampleEntity.builder().id(documentId).message("some message")
				.version(System.currentTimeMillis()).build();

		// second document
		String documentId2 = randomNumeric(5);
		SampleEntity sampleEntity2 = SampleEntity.builder().id(documentId2).message("some message")
				.version(System.currentTimeMillis()).build();

		indexQueries = getIndexQueries(Arrays.asList(sampleEntity1, sampleEntity2));

		// when
		elasticsearchTemplate.bulkIndex(indexQueries);
		elasticsearchTemplate.refresh(SampleEntity.class);
		// then
		SearchQuery searchQuery = new NativeSearchQueryBuilder().withQuery(matchAllQuery()).build();
		Page<SampleEntity> sampleEntities = elasticsearchTemplate.queryForPage(searchQuery, SampleEntity.class);
		assertThat(sampleEntities.getTotalElements(), is(equalTo(2L)));
	}


	@Test
	public void shouldDoBulkUpdate() {
		//given
		String documentId = randomNumeric(5);
		String messageBeforeUpdate = "some test message";
		String messageAfterUpdate = "test message";

		SampleEntity sampleEntity = SampleEntity.builder().id(documentId)
				.message(messageBeforeUpdate)
				.version(System.currentTimeMillis()).build();

		IndexQuery indexQuery = getIndexQuery(sampleEntity);

		elasticsearchTemplate.index(indexQuery);
		elasticsearchTemplate.refresh(SampleEntity.class);

		IndexRequest indexRequest = new IndexRequest();
		indexRequest.source("message", messageAfterUpdate);
		UpdateQuery updateQuery = new UpdateQueryBuilder().withId(documentId)
				.withClass(SampleEntity.class).withIndexRequest(indexRequest).build();

		List<UpdateQuery> queries = new ArrayList<>();
		queries.add(updateQuery);

		// when
		elasticsearchTemplate.bulkUpdate(queries);
		//then
		GetQuery getQuery = new GetQuery();
		getQuery.setId(documentId);
		SampleEntity indexedEntity = elasticsearchTemplate.queryForObject(getQuery, SampleEntity.class);
		assertThat(indexedEntity.getMessage(), is(messageAfterUpdate));
	}

	@Test
	public void shouldDeleteDocumentForGivenId() {
		// given
		String documentId = randomNumeric(5);
		SampleEntity sampleEntity = SampleEntity.builder().id(documentId).message("some message")
				.version(System.currentTimeMillis()).build();

		IndexQuery indexQuery = getIndexQuery(sampleEntity);

		elasticsearchTemplate.index(indexQuery);
		// when
		elasticsearchTemplate.delete(INDEX_NAME, TYPE_NAME, documentId);
		elasticsearchTemplate.refresh(SampleEntity.class);
		// then
		SearchQuery searchQuery = new NativeSearchQueryBuilder().withQuery(termQuery("id", documentId)).build();
		Page<SampleEntity> sampleEntities = elasticsearchTemplate.queryForPage(searchQuery, SampleEntity.class);
		assertThat(sampleEntities.getTotalElements(), equalTo(0L));
	}

	@Test
	public void shouldDeleteEntityForGivenId() {
		// given
		String documentId = randomNumeric(5);
		SampleEntity sampleEntity = SampleEntity.builder().id(documentId).message("some message")
				.version(System.currentTimeMillis()).build();

		IndexQuery indexQuery = getIndexQuery(sampleEntity);

		elasticsearchTemplate.index(indexQuery);
		// when
		elasticsearchTemplate.delete(SampleEntity.class, documentId);
		elasticsearchTemplate.refresh(SampleEntity.class);
		// then
		SearchQuery searchQuery = new NativeSearchQueryBuilder().withQuery(termQuery("id", documentId)).build();
		Page<SampleEntity> sampleEntities = elasticsearchTemplate.queryForPage(searchQuery, SampleEntity.class);
		assertThat(sampleEntities.getTotalElements(), equalTo(0L));
	}

	@Test
	public void shouldDeleteDocumentForGivenQuery() {
		// given
		String documentId = randomNumeric(5);
		SampleEntity sampleEntity = SampleEntity.builder().id(documentId).message("some message")
				.version(System.currentTimeMillis()).build();

		IndexQuery indexQuery = getIndexQuery(sampleEntity);

		elasticsearchTemplate.index(indexQuery);
		elasticsearchTemplate.refresh(SampleEntity.class);

		// when
		DeleteQuery deleteQuery = new DeleteQuery();
		deleteQuery.setQuery(termQuery("id", documentId));
		elasticsearchTemplate.delete(deleteQuery, SampleEntity.class);
		elasticsearchTemplate.refresh(SampleEntity.class);
		// then
		SearchQuery searchQuery = new NativeSearchQueryBuilder().withQuery(termQuery("id", documentId)).build();
		Page<SampleEntity> sampleEntities = elasticsearchTemplate.queryForPage(searchQuery, SampleEntity.class);
		assertThat(sampleEntities.getTotalElements(), equalTo(0L));
	}

	@Test
	public void shouldFilterSearchResultsForGivenFilter() {
		// given
		String documentId = randomNumeric(5);
		SampleEntity sampleEntity = SampleEntity.builder().id(documentId).message("some message")
				.version(System.currentTimeMillis()).build();

		IndexQuery indexQuery = getIndexQuery(sampleEntity);
		elasticsearchTemplate.index(indexQuery);
		elasticsearchTemplate.refresh(SampleEntity.class);

		SearchQuery searchQuery = new NativeSearchQueryBuilder().withQuery(matchAllQuery())
				.withFilter(boolQuery().filter(termQuery("id", documentId))).build();
		// when
		Page<SampleEntity> sampleEntities = elasticsearchTemplate.queryForPage(searchQuery, SampleEntity.class);
		// then
		assertThat(sampleEntities.getTotalElements(), equalTo(1L));
	}

	@Test
	public void shouldSortResultsGivenSortCriteria() {
		// given
		List<IndexQuery> indexQueries = new ArrayList<>();
		// first document
		String documentId = randomNumeric(5);
		SampleEntity sampleEntity1 = SampleEntity.builder().id(documentId)
				.message("abc")
				.rate(10)
				.version(System.currentTimeMillis()).build();

		// second document
		String documentId2 = randomNumeric(5);
		SampleEntity sampleEntity2 = SampleEntity.builder().id(documentId2)
				.message("xyz")
				.rate(5)
				.version(System.currentTimeMillis()).build();

		// third document
		String documentId3 = randomNumeric(5);
		SampleEntity sampleEntity3 = SampleEntity.builder().id(documentId3)
				.message("xyz")
				.rate(15)
				.version(System.currentTimeMillis()).build();

		indexQueries = getIndexQueries(Arrays.asList(sampleEntity1, sampleEntity2, sampleEntity3));

		elasticsearchTemplate.bulkIndex(indexQueries);
		elasticsearchTemplate.refresh(SampleEntity.class);

		SearchQuery searchQuery = new NativeSearchQueryBuilder().withQuery(matchAllQuery())
				.withSort(new FieldSortBuilder("rate").order(SortOrder.ASC)).build();
		// when
		Page<SampleEntity> sampleEntities = elasticsearchTemplate.queryForPage(searchQuery, SampleEntity.class);
		// then
		assertThat(sampleEntities.getTotalElements(), equalTo(3L));
		assertThat(sampleEntities.getContent().get(0).getRate(), is(sampleEntity2.getRate()));
	}

	@Test
	public void shouldSortResultsGivenMultipleSortCriteria() {
		// given
		List<IndexQuery> indexQueries = new ArrayList<>();
		// first document
		String documentId = randomNumeric(5);
		SampleEntity sampleEntity1 = SampleEntity.builder().id(documentId)
				.message("abc")
				.rate(10)
				.version(System.currentTimeMillis()).build();

		// second document
		String documentId2 = randomNumeric(5);
		SampleEntity sampleEntity2 = SampleEntity.builder().id(documentId2)
				.message("xyz")
				.rate(5)
				.version(System.currentTimeMillis()).build();

		// third document
		String documentId3 = randomNumeric(5);
		SampleEntity sampleEntity3 = SampleEntity.builder().id(documentId3)
				.message("xyz")
				.rate(15)
				.version(System.currentTimeMillis()).build();

		indexQueries = getIndexQueries(Arrays.asList(sampleEntity1, sampleEntity2, sampleEntity3));

		elasticsearchTemplate.bulkIndex(indexQueries);
		elasticsearchTemplate.refresh(SampleEntity.class);

		SearchQuery searchQuery = new NativeSearchQueryBuilder().withQuery(matchAllQuery())
				.withSort(new FieldSortBuilder("rate").order(SortOrder.ASC))
				.withSort(new FieldSortBuilder("message").order(SortOrder.ASC)).build();
		// when
		Page<SampleEntity> sampleEntities = elasticsearchTemplate.queryForPage(searchQuery, SampleEntity.class);
		// then
		assertThat(sampleEntities.getTotalElements(), equalTo(3L));
		assertThat(sampleEntities.getContent().get(0).getRate(), is(sampleEntity2.getRate()));
		assertThat(sampleEntities.getContent().get(1).getMessage(), is(sampleEntity1.getMessage()));
	}

	@Test
	public void shouldExecuteStringQuery() {
		// given
		String documentId = randomNumeric(5);
		SampleEntity sampleEntity = SampleEntity.builder().id(documentId).message("some message")
				.version(System.currentTimeMillis()).build();

		IndexQuery indexQuery = getIndexQuery(sampleEntity);

		elasticsearchTemplate.index(indexQuery);
		elasticsearchTemplate.refresh(SampleEntity.class);

		StringQuery stringQuery = new StringQuery(matchAllQuery().toString());
		// when
		Page<SampleEntity> sampleEntities = elasticsearchTemplate.queryForPage(stringQuery, SampleEntity.class);
		// then
		assertThat(sampleEntities.getTotalElements(), equalTo(1L));
	}

	@Test
	public void shouldUseScriptedFields() {
		// given
		String documentId = randomNumeric(5);
		SampleEntity sampleEntity = new SampleEntity();
		sampleEntity.setId(documentId);
		sampleEntity.setRate(2);
		sampleEntity.setMessage("some message");
		sampleEntity.setVersion(System.currentTimeMillis());

		IndexQuery indexQuery = new IndexQuery();
		indexQuery.setId(documentId);
		indexQuery.setObject(sampleEntity);

		elasticsearchTemplate.index(indexQuery);
		elasticsearchTemplate.refresh(SampleEntity.class);

		Map<String, Object> params = new HashMap<>();
		params.put("factor", 2);
		// when
		SearchQuery searchQuery = new NativeSearchQueryBuilder()
				.withQuery(matchAllQuery())
				.withScriptField(new ScriptField("scriptedRate",
						new Script(ScriptType.INLINE, "expression", "doc['rate'] * factor", params)))
				.build();
		Page<SampleEntity> sampleEntities = elasticsearchTemplate.queryForPage(searchQuery, SampleEntity.class);
		// then
		assertThat(sampleEntities.getTotalElements(), equalTo(1L));
		assertThat(sampleEntities.getContent().get(0).getScriptedRate(), equalTo(4.0));
	}

	@Test
	public void shouldReturnPageableResultsGivenStringQuery() {
		// given
		String documentId = randomNumeric(5);
		SampleEntity sampleEntity = SampleEntity.builder().id(documentId).message("some message")
				.version(System.currentTimeMillis()).build();

		IndexQuery indexQuery = getIndexQuery(sampleEntity);

		elasticsearchTemplate.index(indexQuery);
		elasticsearchTemplate.refresh(SampleEntity.class);

		StringQuery stringQuery = new StringQuery(matchAllQuery().toString(), new PageRequest(0, 10));
		// when
		Page<SampleEntity> sampleEntities = elasticsearchTemplate.queryForPage(stringQuery, SampleEntity.class);

		// then
		assertThat(sampleEntities.getTotalElements(), is(greaterThanOrEqualTo(1L)));
	}

	@Test
	public void shouldReturnSortedPageableResultsGivenStringQuery() {
		// given
		String documentId = randomNumeric(5);
		SampleEntity sampleEntity = new SampleEntity();
		sampleEntity.setId(documentId);
		sampleEntity.setMessage("some message");
		sampleEntity.setVersion(System.currentTimeMillis());

		IndexQuery indexQuery = new IndexQuery();
		indexQuery.setId(documentId);
		indexQuery.setObject(sampleEntity);

		elasticsearchTemplate.index(indexQuery);
		elasticsearchTemplate.refresh(SampleEntity.class);

		StringQuery stringQuery = new StringQuery(matchAllQuery().toString(), new PageRequest(0, 10), new Sort(
				new Sort.Order(Sort.Direction.ASC, "message")));
		// when
		Page<SampleEntity> sampleEntities = elasticsearchTemplate.queryForPage(stringQuery, SampleEntity.class);
		// then
		assertThat(sampleEntities.getTotalElements(), is(greaterThanOrEqualTo(1L)));
	}

	@Test
	public void shouldReturnObjectMatchingGivenStringQuery() {
		// given
		String documentId = randomNumeric(5);
		SampleEntity sampleEntity = SampleEntity.builder().id(documentId).message("some message")
				.version(System.currentTimeMillis()).build();

		IndexQuery indexQuery = getIndexQuery(sampleEntity);

		elasticsearchTemplate.index(indexQuery);
		elasticsearchTemplate.refresh(SampleEntity.class);

		StringQuery stringQuery = new StringQuery(termQuery("id", documentId).toString());
		// when
		SampleEntity sampleEntity1 = elasticsearchTemplate.queryForObject(stringQuery, SampleEntity.class);
		// then
		assertThat(sampleEntity1, is(notNullValue()));
		assertThat(sampleEntity1.getId(), is(equalTo(documentId)));
	}

	@Test
	public void shouldCreateIndexGivenEntityClass() {
		// when
		boolean created = elasticsearchTemplate.createIndex(SampleEntity.class);
		elasticsearchTemplate.putMapping(SampleEntity.class);
		final Map setting = elasticsearchTemplate.getSetting(SampleEntity.class);
		// then
		assertThat(created, is(true));
		assertThat(setting.get("index.number_of_shards"), Matchers.<Object>is("1"));
		assertThat(setting.get("index.number_of_replicas"), Matchers.<Object>is("0"));
	}

	@Test
	public void shouldExecuteGivenCriteriaQuery() {
		// given
		String documentId = randomNumeric(5);
		SampleEntity sampleEntity = SampleEntity.builder().id(documentId).message("test message")
				.version(System.currentTimeMillis()).build();

		IndexQuery indexQuery = getIndexQuery(sampleEntity);

		elasticsearchTemplate.index(indexQuery);
		elasticsearchTemplate.refresh(SampleEntity.class);
		CriteriaQuery criteriaQuery = new CriteriaQuery(new Criteria("message").contains("test"));

		// when
		SampleEntity sampleEntity1 = elasticsearchTemplate.queryForObject(criteriaQuery, SampleEntity.class);
		// then
		assertThat(sampleEntity1, is(notNullValue()));
	}

	@Test
	public void shouldDeleteGivenCriteriaQuery() {
		// given
		String documentId = randomNumeric(5);
		SampleEntity sampleEntity = SampleEntity.builder().id(documentId).message("test message")
				.version(System.currentTimeMillis()).build();

		IndexQuery indexQuery = getIndexQuery(sampleEntity);

		elasticsearchTemplate.index(indexQuery);
		elasticsearchTemplate.refresh(SampleEntity.class);
		CriteriaQuery criteriaQuery = new CriteriaQuery(new Criteria("message").contains("test"));

		// when
		elasticsearchTemplate.delete(criteriaQuery, SampleEntity.class);
		elasticsearchTemplate.refresh(SampleEntity.class);
		// then
		StringQuery stringQuery = new StringQuery(matchAllQuery().toString());
		List<SampleEntity> sampleEntities = elasticsearchTemplate.queryForList(stringQuery, SampleEntity.class);

		assertThat(sampleEntities.size(), is(0));
	}

	@Test
	public void shouldReturnSpecifiedFields() {
		// given
		String documentId = randomNumeric(5);
		String message = "some test message";
		SampleEntity sampleEntity = SampleEntity.builder().id(documentId).message(message)
				.version(System.currentTimeMillis()).build();

		IndexQuery indexQuery = getIndexQuery(sampleEntity);

		elasticsearchTemplate.index(indexQuery);
		elasticsearchTemplate.refresh(SampleEntity.class);
		SearchQuery searchQuery = new NativeSearchQueryBuilder().withQuery(matchAllQuery()).withIndices(INDEX_NAME)
				.withTypes(TYPE_NAME).withFields("message").build();
		// when
		Page<String> page = elasticsearchTemplate.queryForPage(searchQuery, String.class, new SearchResultMapper() {
			@Override
			public <T> AggregatedPage<T> mapResults(SearchResponse response, Class<T> clazz, Pageable pageable) {
				List<String> values = new ArrayList<>();
				for (SearchHit searchHit : response.getHits()) {
					values.add((String) searchHit.getSource().get("message"));
				}
				return new AggregatedPageImpl<>((List<T>) values);
			}
		});
		// then
		assertThat(page, is(notNullValue()));
		assertThat(page.getTotalElements(), is(equalTo(1L)));
		assertThat(page.getContent().get(0), is(message));
	}

	@Test
	public void shouldReturnFieldsBasedOnSourceFilter() {
		// given
		String documentId = randomNumeric(5);
		String message = "some test message";
		SampleEntity sampleEntity = SampleEntity.builder().id(documentId).message(message)
				.version(System.currentTimeMillis()).build();

		IndexQuery indexQuery = getIndexQuery(sampleEntity);

		elasticsearchTemplate.index(indexQuery);
		elasticsearchTemplate.refresh(SampleEntity.class);

		FetchSourceFilterBuilder sourceFilter = new FetchSourceFilterBuilder();
		sourceFilter.withIncludes("message");

		SearchQuery searchQuery = new NativeSearchQueryBuilder().withQuery(matchAllQuery()).withIndices(INDEX_NAME)
				.withTypes(TYPE_NAME).withSourceFilter(sourceFilter.build()).build();
		// when
		Page<SampleEntity> page = elasticsearchTemplate.queryForPage(searchQuery, SampleEntity.class);
		// then
		assertThat(page, is(notNullValue()));
		assertThat(page.getTotalElements(), is(equalTo(1L)));
		assertThat(page.getContent().get(0).getMessage(), is(message));
	}


	@Test
	public void shouldReturnSimilarResultsGivenMoreLikeThisQuery() {
		// given
		String sampleMessage = "So we build a web site or an application and want to add search to it, "
				+ "and then it hits us: getting search working is hard. We want our search solution to be fast,"
				+ " we want a painless setup and a completely free search schema, we want to be able to index data simply using JSON over HTTP, "
				+ "we want our search server to be always available, we want to be able to start with one machine and scale to hundreds, "
				+ "we want real-time search, we want simple multi-tenancy, and we want a solution that is built for the cloud.";

		String documentId1 = randomNumeric(5);
		SampleEntity sampleEntity = SampleEntity.builder().id(documentId1).message(sampleMessage)
				.version(System.currentTimeMillis()).build();

		IndexQuery indexQuery = getIndexQuery(sampleEntity);

		elasticsearchTemplate.index(indexQuery);

		String documentId2 = randomNumeric(5);

		elasticsearchTemplate.index(getIndexQuery(SampleEntity.builder().id(documentId2).message(sampleMessage)
				.version(System.currentTimeMillis()).build()));
		elasticsearchTemplate.refresh(SampleEntity.class);

		MoreLikeThisQuery moreLikeThisQuery = new MoreLikeThisQuery();
		moreLikeThisQuery.setId(documentId2);
		moreLikeThisQuery.addFields("message");
		moreLikeThisQuery.setMinDocFreq(1);
		// when
		Page<SampleEntity> sampleEntities = elasticsearchTemplate.moreLikeThis(moreLikeThisQuery, SampleEntity.class);

		// then
		assertThat(sampleEntities.getTotalElements(), is(equalTo(1L)));
		assertThat(sampleEntities.getContent(), hasItem(sampleEntity));
	}

	/*
	DATAES-167
	 */
	@Test
	public void shouldReturnResultsWithScanAndScrollForGivenCriteriaQuery() {
		//given
		List<IndexQuery> entities = createSampleEntitiesWithMessage("Test message", 30);
		// when
		elasticsearchTemplate.bulkIndex(entities);
		elasticsearchTemplate.refresh(SampleEntity.class);
		// then

		CriteriaQuery criteriaQuery = new CriteriaQuery(new Criteria());
		criteriaQuery.addIndices(INDEX_NAME);
		criteriaQuery.addTypes(TYPE_NAME);
		criteriaQuery.setPageable(new PageRequest(0, 10));

		ScrolledPage<SampleEntity> scroll = (ScrolledPage<SampleEntity>) elasticsearchTemplate.startScroll( 1000, criteriaQuery, SampleEntity.class);
		List<SampleEntity> sampleEntities = new ArrayList<>();
		while (scroll.hasContent()) {
			sampleEntities.addAll(scroll.getContent());
			scroll = (ScrolledPage<SampleEntity>) elasticsearchTemplate.continueScroll(scroll.getScrollId() , 1000, SampleEntity.class);
		}
		elasticsearchTemplate.clearScroll(scroll.getScrollId());
		assertThat(sampleEntities.size(), is(equalTo(30)));
	}

	@Test
	public void shouldReturnResultsWithScanAndScrollForGivenSearchQuery() {
		//given
		List<IndexQuery> entities = createSampleEntitiesWithMessage("Test message", 30);
		// when
		elasticsearchTemplate.bulkIndex(entities);
		elasticsearchTemplate.refresh(SampleEntity.class);
		// then

		SearchQuery searchQuery = new NativeSearchQueryBuilder().withQuery(matchAllQuery()).withIndices(INDEX_NAME)
				.withTypes(TYPE_NAME).withPageable(new PageRequest(0, 10)).build();

		ScrolledPage<SampleEntity> scroll = (ScrolledPage<SampleEntity>) elasticsearchTemplate.startScroll(1000, searchQuery, SampleEntity.class);
		List<SampleEntity> sampleEntities = new ArrayList<>();
		while (scroll.hasContent()) {
			sampleEntities.addAll(scroll.getContent());
			scroll = (ScrolledPage<SampleEntity>) elasticsearchTemplate.continueScroll(scroll.getScrollId() , 1000, SampleEntity.class);
		}
		elasticsearchTemplate.clearScroll(scroll.getScrollId());
		assertThat(sampleEntities.size(), is(equalTo(30)));
	}


	final SearchResultMapper searchResultMapper = new SearchResultMapper() {
		@Override
		public <T> AggregatedPage<T> mapResults(SearchResponse response, Class<T> clazz, Pageable pageable) {
			List<SampleEntity> result = new ArrayList<SampleEntity>();
			for (SearchHit searchHit : response.getHits()) {
				if (response.getHits().getHits().length <= 0) {
					return new AggregatedPageImpl<T>(Collections.EMPTY_LIST, response.getScrollId());
				}
				String message = (String) searchHit.getSource().get("message");
				SampleEntity sampleEntity = new SampleEntity();
				sampleEntity.setId(searchHit.getId());
				sampleEntity.setMessage(message);
				result.add(sampleEntity);
			}

			if (result.size() > 0) {
				return new AggregatedPageImpl<T>((List<T>) result, response.getScrollId());
			}
			return new AggregatedPageImpl<T>(Collections.EMPTY_LIST, response.getScrollId());
		}
	};

	/*
	DATAES-167
	*/
	@Test
	public void shouldReturnResultsWithScanAndScrollForSpecifiedFieldsForCriteriaQuery() {
		//given
		List<IndexQuery> entities = createSampleEntitiesWithMessage("Test message", 30);
		// when
		elasticsearchTemplate.bulkIndex(entities);
		elasticsearchTemplate.refresh(SampleEntity.class);
		// then

		CriteriaQuery criteriaQuery = new CriteriaQuery(new Criteria());
		criteriaQuery.addIndices(INDEX_NAME);
		criteriaQuery.addTypes(TYPE_NAME);
		criteriaQuery.addFields("message");
		criteriaQuery.setPageable(new PageRequest(0, 10));

		Page<SampleEntity> scroll = elasticsearchTemplate.startScroll(1000, criteriaQuery, SampleEntity.class, searchResultMapper);
		String scrollId = ((ScrolledPage<?>)scroll).getScrollId();
		List<SampleEntity> sampleEntities = new ArrayList<>();
        while (scroll.hasContent()) {
            sampleEntities.addAll(scroll.getContent());
            scrollId = ((ScrolledPage<?>)scroll).getScrollId();
            scroll =  elasticsearchTemplate.continueScroll(scrollId , 1000, SampleEntity.class, searchResultMapper);
			}
		elasticsearchTemplate. clearScroll(scrollId);
		assertThat(sampleEntities.size(), is(equalTo(30)));
	}

	/*
	DATAES-84
	*/
	@Test
	public void shouldReturnResultsWithScanAndScrollForSpecifiedFieldsForSearchCriteria() {
		//given
		List<IndexQuery> entities = createSampleEntitiesWithMessage("Test message", 30);
		// when
		elasticsearchTemplate.bulkIndex(entities);
		elasticsearchTemplate.refresh(SampleEntity.class);
		// then

		SearchQuery searchQuery = new NativeSearchQueryBuilder().withQuery(matchAllQuery())
				.withIndices(INDEX_NAME)
				.withTypes(TYPE_NAME)
				.withFields("message")
				.withQuery(matchAllQuery())
				.withPageable(new PageRequest(0, 10))
				.build();

		Page<SampleEntity> scroll = elasticsearchTemplate.startScroll(1000, searchQuery, SampleEntity.class, searchResultMapper);
		String scrollId = ((ScrolledPage) scroll).getScrollId();
		List<SampleEntity> sampleEntities = new ArrayList<>();
        while (scroll.hasContent()) {
            sampleEntities.addAll(scroll.getContent());
            scrollId = ((ScrolledPage) scroll).getScrollId();
            scroll = elasticsearchTemplate.continueScroll(scrollId, 1000, SampleEntity.class, searchResultMapper);
		}
		elasticsearchTemplate.clearScroll(scrollId);
		assertThat(sampleEntities.size(), is(equalTo(30)));
	}

	/*
	DATAES-167
	 */
	@Test
	public void shouldReturnResultsForScanAndScrollWithCustomResultMapperForGivenCriteriaQuery() {
		//given
		List<IndexQuery> entities = createSampleEntitiesWithMessage("Test message", 30);
		// when
		elasticsearchTemplate.bulkIndex(entities);
		elasticsearchTemplate.refresh(SampleEntity.class);
		// then

		CriteriaQuery criteriaQuery = new CriteriaQuery(new Criteria());
		criteriaQuery.addIndices(INDEX_NAME);
		criteriaQuery.addTypes(TYPE_NAME);
		criteriaQuery.setPageable(new PageRequest(0, 10));

		Page<SampleEntity> scroll = elasticsearchTemplate.startScroll(1000, criteriaQuery, SampleEntity.class, searchResultMapper);
		String scrollId = ((ScrolledPage) scroll).getScrollId();
		List<SampleEntity> sampleEntities = new ArrayList<>();
        while (scroll.hasContent()) {
            sampleEntities.addAll(scroll.getContent());
            scrollId = ((ScrolledPage) scroll).getScrollId();
            scroll = elasticsearchTemplate.continueScroll(scrollId, 1000, SampleEntity.class, searchResultMapper);
		}
		elasticsearchTemplate.clearScroll(scrollId);
		assertThat(sampleEntities.size(), is(equalTo(30)));
	}

	@Test
	public void shouldReturnResultsForScanAndScrollWithCustomResultMapperForGivenSearchQuery() {
		//given
		List<IndexQuery> entities = createSampleEntitiesWithMessage("Test message", 30);
		// when
		elasticsearchTemplate.bulkIndex(entities);
		elasticsearchTemplate.refresh(SampleEntity.class);
		// then

		SearchQuery searchQuery = new NativeSearchQueryBuilder().withQuery(matchAllQuery()).withIndices(INDEX_NAME)
				.withTypes(TYPE_NAME).withPageable(new PageRequest(0, 10)).build();

		Page<SampleEntity> scroll = elasticsearchTemplate.startScroll(1000, searchQuery, SampleEntity.class,searchResultMapper);
		String scrollId = ((ScrolledPage) scroll).getScrollId();
		List<SampleEntity> sampleEntities = new ArrayList<>();
        while (scroll.hasContent()) {
            sampleEntities.addAll(scroll.getContent());
            scrollId = ((ScrolledPage) scroll).getScrollId();
            scroll = elasticsearchTemplate.continueScroll(scrollId, 1000, SampleEntity.class, searchResultMapper);
		}
		elasticsearchTemplate.clearScroll(scrollId);
		assertThat(sampleEntities.size(), is(equalTo(30)));
	}

	/*
	DATAES-217
	 */
	@Test
	public void shouldReturnResultsWithScanAndScrollForGivenCriteriaQueryAndClass() {
		//given
		List<IndexQuery> entities = createSampleEntitiesWithMessage("Test message", 30);
		// when
		elasticsearchTemplate.bulkIndex(entities);
		elasticsearchTemplate.refresh(SampleEntity.class);
		// then

		CriteriaQuery criteriaQuery = new CriteriaQuery(new Criteria());
		criteriaQuery.setPageable(new PageRequest(0, 10));

		Page<SampleEntity> scroll = elasticsearchTemplate.startScroll(1000, criteriaQuery, SampleEntity.class);
		String scrollId = ((ScrolledPage) scroll).getScrollId();
		List<SampleEntity> sampleEntities = new ArrayList<>();
		while (scroll.hasContent()) {
			sampleEntities.addAll(scroll.getContent());
			scrollId = ((ScrolledPage) scroll).getScrollId();
			scroll = elasticsearchTemplate.continueScroll(scrollId, 1000, SampleEntity.class);
		}
		elasticsearchTemplate.clearScroll(scrollId);
		assertThat(sampleEntities.size(), is(equalTo(30)));
	}

	/*
	DATAES-217
	 */
	@Test
	public void shouldReturnResultsWithScanAndScrollForGivenSearchQueryAndClass() {
		//given
		List<IndexQuery> entities = createSampleEntitiesWithMessage("Test message", 30);
		// when
		elasticsearchTemplate.bulkIndex(entities);
		elasticsearchTemplate.refresh(SampleEntity.class);
		// then

		SearchQuery searchQuery = new NativeSearchQueryBuilder().withQuery(matchAllQuery())
				.withPageable(new PageRequest(0, 10)).build();

		Page<SampleEntity> scroll = elasticsearchTemplate.startScroll(1000, searchQuery, SampleEntity.class);
		String scrollId = ((ScrolledPage) scroll).getScrollId();
		List<SampleEntity> sampleEntities = new ArrayList<>();
		while (scroll.hasContent()) {
			sampleEntities.addAll(scroll.getContent());
			scrollId = ((ScrolledPage) scroll).getScrollId();
			scroll = elasticsearchTemplate.continueScroll(scrollId, 1000, SampleEntity.class);
		}
		elasticsearchTemplate.clearScroll(scrollId);
		assertThat(sampleEntities.size(), is(equalTo(30)));
	}

	/*
	DATAES-167
	 */
	@Test
	public void shouldReturnResultsWithStreamForGivenCriteriaQuery() {
		//given
		List<IndexQuery> entities = createSampleEntitiesWithMessage("Test message", 30);
		// when
		elasticsearchTemplate.bulkIndex(entities);
		elasticsearchTemplate.refresh(SampleEntity.class);
		// then

		CriteriaQuery criteriaQuery = new CriteriaQuery(new Criteria());
		criteriaQuery.addIndices(INDEX_NAME);
		criteriaQuery.addTypes(TYPE_NAME);
		criteriaQuery.setPageable(new PageRequest(0, 10));

		CloseableIterator<SampleEntity> stream = elasticsearchTemplate.stream(criteriaQuery, SampleEntity.class);
		List<SampleEntity> sampleEntities = new ArrayList<>();
		while (stream.hasNext()) {
			sampleEntities.add(stream.next());
		}
		assertThat(sampleEntities.size(), is(equalTo(30)));
	}

	private static List<IndexQuery> createSampleEntitiesWithMessage(String message, int numberOfEntities) {
		List<IndexQuery> indexQueries = new ArrayList<>();
		for (int i = 0; i < numberOfEntities; i++) {
			String documentId = UUID.randomUUID().toString();
			SampleEntity sampleEntity = new SampleEntity();
			sampleEntity.setId(documentId);
			sampleEntity.setMessage(message);
			sampleEntity.setRate(2);
			sampleEntity.setVersion(System.currentTimeMillis());
			IndexQuery indexQuery = new IndexQuery();
			indexQuery.setId(documentId);
			indexQuery.setObject(sampleEntity);
			indexQueries.add(indexQuery);
		}
		return indexQueries;
	}

	@Test
	public void shouldReturnListForGivenCriteria() {
		// given
		List<IndexQuery> indexQueries = new ArrayList<>();
		// first document
		String documentId = randomNumeric(5);
		SampleEntity sampleEntity1 = SampleEntity.builder().id(documentId)
				.message("test message")
				.version(System.currentTimeMillis()).build();

		// second document
		String documentId2 = randomNumeric(5);
		SampleEntity sampleEntity2 = SampleEntity.builder().id(documentId2)
				.message("test test")
				.rate(5)
				.version(System.currentTimeMillis()).build();

		// third document
		String documentId3 = randomNumeric(5);
		SampleEntity sampleEntity3 = SampleEntity.builder().id(documentId3)
				.message("some message")
				.rate(15)
				.version(System.currentTimeMillis()).build();

		indexQueries = getIndexQueries(Arrays.asList(sampleEntity1, sampleEntity2, sampleEntity3));

		// when
		elasticsearchTemplate.bulkIndex(indexQueries);
		elasticsearchTemplate.refresh(SampleEntity.class);
		// when
		CriteriaQuery singleCriteriaQuery = new CriteriaQuery(new Criteria("message").contains("test"));
		CriteriaQuery multipleCriteriaQuery = new CriteriaQuery(new Criteria("message").contains("some").and("message")
				.contains("message"));
		List<SampleEntity> sampleEntitiesForSingleCriteria = elasticsearchTemplate.queryForList(singleCriteriaQuery,
				SampleEntity.class);
		List<SampleEntity> sampleEntitiesForAndCriteria = elasticsearchTemplate.queryForList(multipleCriteriaQuery,
				SampleEntity.class);
		// then
		assertThat(sampleEntitiesForSingleCriteria.size(), is(2));
		assertThat(sampleEntitiesForAndCriteria.size(), is(1));
	}

	@Test
	public void shouldReturnListForGivenStringQuery() {
		// given
		// first document
		String documentId = randomNumeric(5);
		SampleEntity sampleEntity1 = SampleEntity.builder().id(documentId)
				.message("test message")
				.version(System.currentTimeMillis()).build();

		// second document
		String documentId2 = randomNumeric(5);
		SampleEntity sampleEntity2 = SampleEntity.builder().id(documentId2)
				.message("test test")
				.rate(5)
				.version(System.currentTimeMillis()).build();

		// third document
		String documentId3 = randomNumeric(5);
		SampleEntity sampleEntity3 = SampleEntity.builder().id(documentId3)
				.message("some message")
				.rate(15)
				.version(System.currentTimeMillis()).build();

		List<IndexQuery> indexQueries = getIndexQueries(Arrays.asList(sampleEntity1, sampleEntity2, sampleEntity3));

		// when
		elasticsearchTemplate.bulkIndex(indexQueries);
		elasticsearchTemplate.refresh(SampleEntity.class);
		// when
		StringQuery stringQuery = new StringQuery(matchAllQuery().toString());
		List<SampleEntity> sampleEntities = elasticsearchTemplate.queryForList(stringQuery, SampleEntity.class);
		// then
		assertThat(sampleEntities.size(), is(3));
	}

	@Test
	public void shouldPutMappingForGivenEntity() throws Exception {
		// given
		Class entity = SampleMappingEntity.class;
		elasticsearchTemplate.deleteIndex(entity);
		elasticsearchTemplate.createIndex(entity);
		// when
		assertThat(elasticsearchTemplate.putMapping(entity), is(true));
	}

	@Test
	public void shouldDeleteIndexForGivenEntity() {
		// given
		Class clazz = SampleEntity.class;
		// when
		elasticsearchTemplate.deleteIndex(clazz);
		// then
		assertThat(elasticsearchTemplate.indexExists(clazz), is(false));
	}

	@Test
	public void shouldDoPartialUpdateForExistingDocument() {
		//given
		String documentId = randomNumeric(5);
		String messageBeforeUpdate = "some test message";
		String messageAfterUpdate = "test message";

		SampleEntity sampleEntity = SampleEntity.builder().id(documentId)
				.message(messageBeforeUpdate)
				.version(System.currentTimeMillis()).build();

		IndexQuery indexQuery = getIndexQuery(sampleEntity);

		elasticsearchTemplate.index(indexQuery);
		elasticsearchTemplate.refresh(SampleEntity.class);

		IndexRequest indexRequest = new IndexRequest();
		indexRequest.source("message", messageAfterUpdate);
		UpdateQuery updateQuery = new UpdateQueryBuilder().withId(documentId)
				.withClass(SampleEntity.class).withIndexRequest(indexRequest).build();
		// when
		elasticsearchTemplate.update(updateQuery);
		//then
		GetQuery getQuery = new GetQuery();
		getQuery.setId(documentId);
		SampleEntity indexedEntity = elasticsearchTemplate.queryForObject(getQuery, SampleEntity.class);
		assertThat(indexedEntity.getMessage(), is(messageAfterUpdate));
	}

	@Test(expected = DocumentMissingException.class)
	public void shouldThrowExceptionIfDocumentDoesNotExistWhileDoingPartialUpdate() {
		// when
		IndexRequest indexRequest = new IndexRequest();
		UpdateQuery updateQuery = new UpdateQueryBuilder().withId(randomNumeric(5))
				.withClass(SampleEntity.class).withIndexRequest(indexRequest).build();
		elasticsearchTemplate.update(updateQuery);
	}

	@Test
	public void shouldDoUpsertIfDocumentDoesNotExist() {
		//given
		String documentId = randomNumeric(5);
		String message = "test message";
		IndexRequest indexRequest = new IndexRequest();
		indexRequest.source("message", message);
		UpdateQuery updateQuery = new UpdateQueryBuilder().withId(documentId)
				.withDoUpsert(true).withClass(SampleEntity.class)
				.withIndexRequest(indexRequest).build();
		//when
		elasticsearchTemplate.update(updateQuery);
		//then
		GetQuery getQuery = new GetQuery();
		getQuery.setId(documentId);
		SampleEntity indexedEntity = elasticsearchTemplate.queryForObject(getQuery, SampleEntity.class);
		assertThat(indexedEntity.getMessage(), is(message));
	}

	@Test
	public void shouldReturnHighlightedFieldsForGivenQueryAndFields() {

		//given
		String documentId = randomNumeric(5);
		String actualMessage = "some test message";
		String highlightedMessage = "some <em>test</em> message";

		SampleEntity sampleEntity = SampleEntity.builder().id(documentId)
				.message(actualMessage)
				.version(System.currentTimeMillis()).build();

		IndexQuery indexQuery = getIndexQuery(sampleEntity);

		elasticsearchTemplate.index(indexQuery);
		elasticsearchTemplate.refresh(SampleEntity.class);

		final List<HighlightBuilder.Field> message = new HighlightBuilder().field("message").fields();
		SearchQuery searchQuery = new NativeSearchQueryBuilder()
				.withQuery(termQuery("message", "test"))
				.withHighlightFields(message.toArray(new HighlightBuilder.Field[message.size()]))
				.build();

		Page<SampleEntity> sampleEntities = elasticsearchTemplate.queryForPage(searchQuery, SampleEntity.class, new SearchResultMapper() {
			@Override
			public <T> AggregatedPage<T> mapResults(SearchResponse response, Class<T> clazz, Pageable pageable) {
				List<SampleEntity> chunk = new ArrayList<>();
				for (SearchHit searchHit : response.getHits()) {
					if (response.getHits().getHits().length <= 0) {
						return null;
					}
					SampleEntity user = new SampleEntity();
					user.setId(searchHit.getId());
					user.setMessage((String) searchHit.getSource().get("message"));
					user.setHighlightedMessage(searchHit.getHighlightFields().get("message").fragments()[0].toString());
					chunk.add(user);
				}
				if (chunk.size() > 0) {
					return new AggregatedPageImpl<>((List<T>) chunk);
				}
				return null;
			}
		});

		assertThat(sampleEntities.getContent().get(0).getHighlightedMessage(), is(highlightedMessage));
	}

	@Test
	public void shouldDeleteDocumentBySpecifiedTypeUsingDeleteQuery() {
		// given
		String documentId = randomNumeric(5);
		SampleEntity sampleEntity = SampleEntity.builder().id(documentId)
				.message("some message")
				.version(System.currentTimeMillis()).build();

		IndexQuery indexQuery = getIndexQuery(sampleEntity);

		elasticsearchTemplate.index(indexQuery);
		elasticsearchTemplate.refresh(SampleEntity.class);
		// when
		DeleteQuery deleteQuery = new DeleteQuery();
		deleteQuery.setQuery(termQuery("id", documentId));
		deleteQuery.setIndex(INDEX_NAME);
		deleteQuery.setType(TYPE_NAME);
		elasticsearchTemplate.delete(deleteQuery);
		elasticsearchTemplate.refresh(INDEX_NAME);
		// then
		SearchQuery searchQuery = new NativeSearchQueryBuilder().withQuery(termQuery("id", documentId)).build();
		Page<SampleEntity> sampleEntities = elasticsearchTemplate.queryForPage(searchQuery, SampleEntity.class);
		assertThat(sampleEntities.getTotalElements(), equalTo(0L));
	}

	@Test
	public void shouldIndexDocumentForSpecifiedSource() {

		// given
		String documentSource = "{\"id\":\"2333343434\",\"type\":null,\"message\":\"some message\",\"rate\":0,\"available\":false,\"highlightedMessage\":null,\"version\":1385208779482}";
		IndexQuery indexQuery = new IndexQuery();
		indexQuery.setId("2333343434");
		indexQuery.setSource(documentSource);
		indexQuery.setIndexName(INDEX_NAME);
		indexQuery.setType(TYPE_NAME);
		// when
		elasticsearchTemplate.index(indexQuery);
		elasticsearchTemplate.refresh(SampleEntity.class);
		SearchQuery searchQuery = new NativeSearchQueryBuilder().withQuery(termQuery("id", indexQuery.getId()))
				.withIndices(INDEX_NAME)
				.withTypes(TYPE_NAME)
				.build();
		// then
		Page<SampleEntity> page = elasticsearchTemplate.queryForPage(searchQuery, SampleEntity.class, new SearchResultMapper() {
			@Override
			public <T> AggregatedPage<T> mapResults(SearchResponse response, Class<T> clazz, Pageable pageable) {
				List<SampleEntity> values = new ArrayList<>();
				for (SearchHit searchHit : response.getHits()) {
					SampleEntity sampleEntity = new SampleEntity();
					sampleEntity.setId(searchHit.getId());
					sampleEntity.setMessage((String) searchHit.getSource().get("message"));
					values.add(sampleEntity);
				}
				return new AggregatedPageImpl<>((List<T>) values);
			}
		});
		assertThat(page, is(notNullValue()));
		assertThat(page.getContent().size(), is(1));
		assertThat(page.getContent().get(0).getId(), is(indexQuery.getId()));
	}

	@Test(expected = ElasticsearchException.class)
	public void shouldThrowElasticsearchExceptionWhenNoDocumentSpecified() {
		// given
		IndexQuery indexQuery = new IndexQuery();
		indexQuery.setId("2333343434");
		indexQuery.setIndexName(INDEX_NAME);
		indexQuery.setType(TYPE_NAME);

		//when
		elasticsearchTemplate.index(indexQuery);
	}

	@Test
	public void shouldReturnIds() {
		//given
		List<IndexQuery> entities = createSampleEntitiesWithMessage("Test message", 30);
		// when
		elasticsearchTemplate.bulkIndex(entities);
		elasticsearchTemplate.refresh(SampleEntity.class);
		SearchQuery searchQuery = new NativeSearchQueryBuilder()
				.withQuery(termQuery("message", "message"))
				.withIndices(INDEX_NAME)
				.withTypes(TYPE_NAME)
				.withPageable(new PageRequest(0, 100))
				.build();
		// then
		List<String> ids = elasticsearchTemplate.queryForIds(searchQuery);
		assertThat(ids, is(notNullValue()));
		assertThat(ids.size(), is(30));
	}

	@Test
	public void shouldReturnDocumentAboveMinimalScoreGivenQuery() {
		// given
		List<IndexQuery> indexQueries = new ArrayList<>();

		indexQueries.add(buildIndex(SampleEntity.builder().id("1").message("ab").build()));
		indexQueries.add(buildIndex(SampleEntity.builder().id("2").message("bc").build()));
		indexQueries.add(buildIndex(SampleEntity.builder().id("3").message("ac").build()));

		elasticsearchTemplate.bulkIndex(indexQueries);
		elasticsearchTemplate.refresh(SampleEntity.class);

		// when
		SearchQuery searchQuery = new NativeSearchQueryBuilder()
				.withQuery(boolQuery()
						.must(wildcardQuery("message", "*a*"))
						.should(wildcardQuery("message", "*b*"))
				)
				.withIndices(INDEX_NAME)
				.withTypes(TYPE_NAME)
				.withMinScore(2.0F)
				.build();

		Page<SampleEntity> page = elasticsearchTemplate.queryForPage(searchQuery, SampleEntity.class);
		// then
		assertThat(page.getTotalElements(), is(1L));
		assertThat(page.getContent().get(0).getMessage(), is("ab"));
	}


	@Test
	public void shouldDoIndexWithoutId() {
		// given
		// document
		SampleEntity sampleEntity = new SampleEntity();
		sampleEntity.setMessage("some message");
		sampleEntity.setVersion(System.currentTimeMillis());

		IndexQuery indexQuery = new IndexQuery();
		indexQuery.setObject(sampleEntity);
		// when
		String documentId = elasticsearchTemplate.index(indexQuery);
		// then
		assertThat(sampleEntity.getId(), is(equalTo(documentId)));

		GetQuery getQuery = new GetQuery();
		getQuery.setId(documentId);
		SampleEntity result = elasticsearchTemplate.queryForObject(getQuery, SampleEntity.class);
		assertThat(result.getId(), is(equalTo(documentId)));
	}

	@Test
	public void shouldDoBulkIndexWithoutId() {
		// given
		List<IndexQuery> indexQueries = new ArrayList<>();
		// first document
		SampleEntity sampleEntity1 = new SampleEntity();
		sampleEntity1.setMessage("some message");
		sampleEntity1.setVersion(System.currentTimeMillis());

		IndexQuery indexQuery1 = new IndexQuery();
		indexQuery1.setObject(sampleEntity1);
		indexQueries.add(indexQuery1);

		// second document
		SampleEntity sampleEntity2 = new SampleEntity();
		sampleEntity2.setMessage("some message");
		sampleEntity2.setVersion(System.currentTimeMillis());

		IndexQuery indexQuery2 = new IndexQuery();
		indexQuery2.setObject(sampleEntity2);
		indexQueries.add(indexQuery2);
		// when
		elasticsearchTemplate.bulkIndex(indexQueries);
		elasticsearchTemplate.refresh(SampleEntity.class);
		// then
		SearchQuery searchQuery = new NativeSearchQueryBuilder().withQuery(matchAllQuery()).build();
		Page<SampleEntity> sampleEntities = elasticsearchTemplate.queryForPage(searchQuery, SampleEntity.class);
		assertThat(sampleEntities.getTotalElements(), is(equalTo(2L)));

		assertThat(sampleEntities.getContent().get(0).getId(), is(notNullValue()));
		assertThat(sampleEntities.getContent().get(1).getId(), is(notNullValue()));
	}

	@Test
	public void shouldIndexMapWithIndexNameAndTypeAtRuntime() {
		//given
		Map<String, Object> person1 = new HashMap<>();
		person1.put("userId", "1");
		person1.put("email", "smhdiu@gmail.com");
		person1.put("title", "Mr");
		person1.put("firstName", "Mohsin");
		person1.put("lastName", "Husen");

		Map<String, Object> person2 = new HashMap<>();
		person2.put("userId", "2");
		person2.put("email", "akonczak@gmail.com");
		person2.put("title", "Mr");
		person2.put("firstName", "Artur");
		person2.put("lastName", "Konczak");

		IndexQuery indexQuery1 = new IndexQuery();
		indexQuery1.setId("1");
		indexQuery1.setObject(person1);
		indexQuery1.setIndexName(INDEX_NAME);
		indexQuery1.setType(TYPE_NAME);

		IndexQuery indexQuery2 = new IndexQuery();
		indexQuery2.setId("2");
		indexQuery2.setObject(person2);
		indexQuery2.setIndexName(INDEX_NAME);
		indexQuery2.setType(TYPE_NAME);

		List<IndexQuery> indexQueries = new ArrayList<>();
		indexQueries.add(indexQuery1);
		indexQueries.add(indexQuery2);

		//when
		elasticsearchTemplate.bulkIndex(indexQueries);
		elasticsearchTemplate.refresh(INDEX_NAME);

		// then
		SearchQuery searchQuery = new NativeSearchQueryBuilder().withIndices(INDEX_NAME)
				.withTypes(TYPE_NAME).withQuery(matchAllQuery()).build();
		Page<Map> sampleEntities = elasticsearchTemplate.queryForPage(searchQuery, Map.class, new SearchResultMapper() {
			@Override
			public <T> AggregatedPage<T> mapResults(SearchResponse response, Class<T> clazz, Pageable pageable) {
				List<Map> chunk = new ArrayList<>();
				for (SearchHit searchHit : response.getHits()) {
					if (response.getHits().getHits().length <= 0) {
						return null;
					}
					Map<String, Object> person = new HashMap<>();
					person.put("userId", searchHit.getSource().get("userId"));
					person.put("email", searchHit.getSource().get("email"));
					person.put("title", searchHit.getSource().get("title"));
					person.put("firstName", searchHit.getSource().get("firstName"));
					person.put("lastName", searchHit.getSource().get("lastName"));
					chunk.add(person);
				}
				if (chunk.size() > 0) {
					return new AggregatedPageImpl<>((List<T>) chunk);
				}
				return null;
			}
		});
		assertThat(sampleEntities.getTotalElements(), is(equalTo(2L)));
		assertThat(sampleEntities.getContent().get(0).get("userId"), is(person1.get("userId")));
		assertThat(sampleEntities.getContent().get(1).get("userId"), is(person2.get("userId")));
	}

	@Test
	public void shouldIndexSampleEntityWithIndexAndTypeAtRuntime() {
		// given
		String documentId = randomNumeric(5);
		SampleEntity sampleEntity = SampleEntity.builder().id(documentId)
				.message("some message")
				.version(System.currentTimeMillis()).build();

		IndexQuery indexQuery = new IndexQueryBuilder().withId(documentId)
				.withIndexName(INDEX_NAME).withType(TYPE_NAME)
				.withObject(sampleEntity).build();

		elasticsearchTemplate.index(indexQuery);
		elasticsearchTemplate.refresh(INDEX_NAME);

		SearchQuery searchQuery = new NativeSearchQueryBuilder().withIndices(INDEX_NAME)
				.withTypes(TYPE_NAME).withQuery(matchAllQuery()).build();
		// when
		Page<SampleEntity> sampleEntities = elasticsearchTemplate.queryForPage(searchQuery, SampleEntity.class);
		// then
		assertThat(sampleEntities, is(notNullValue()));
		assertThat(sampleEntities.getTotalElements(), greaterThanOrEqualTo(1L));
	}

	/*
	DATAES-106
	 */
	@Test
	public void shouldReturnCountForGivenCriteriaQueryWithGivenIndexUsingCriteriaQuery() {
		// given
		String documentId = randomNumeric(5);
		SampleEntity sampleEntity = SampleEntity.builder().id(documentId).message("some message")
				.version(System.currentTimeMillis()).build();

		IndexQuery indexQuery = getIndexQuery(sampleEntity);
		elasticsearchTemplate.index(indexQuery);
		elasticsearchTemplate.refresh(SampleEntity.class);
		CriteriaQuery criteriaQuery = new CriteriaQuery(new Criteria());
		criteriaQuery.addIndices(INDEX_NAME);
		// when
		long count = elasticsearchTemplate.count(criteriaQuery);
		// then
		assertThat(count, is(equalTo(1L)));
	}

	/*
	DATAES-67
	 */
	@Test
	public void shouldReturnCountForGivenSearchQueryWithGivenIndexUsingSearchQuery() {
		// given
		String documentId = randomNumeric(5);
		SampleEntity sampleEntity = SampleEntity.builder().id(documentId).message("some message")
				.version(System.currentTimeMillis()).build();

		IndexQuery indexQuery = getIndexQuery(sampleEntity);
		elasticsearchTemplate.index(indexQuery);
		elasticsearchTemplate.refresh(SampleEntity.class);
		SearchQuery searchQuery = new NativeSearchQueryBuilder()
				.withQuery(matchAllQuery())
				.withIndices(INDEX_NAME)
				.build();
		// when
		long count = elasticsearchTemplate.count(searchQuery);
		// then
		assertThat(count, is(equalTo(1L)));
	}

	/*
	DATAES-106
	 */
	@Test
	public void shouldReturnCountForGivenCriteriaQueryWithGivenIndexAndTypeUsingCriteriaQuery() {
		// given
		String documentId = randomNumeric(5);
		SampleEntity sampleEntity = SampleEntity.builder().id(documentId).message("some message")
				.version(System.currentTimeMillis()).build();

		IndexQuery indexQuery = getIndexQuery(sampleEntity);
		elasticsearchTemplate.index(indexQuery);
		elasticsearchTemplate.refresh(SampleEntity.class);
		CriteriaQuery criteriaQuery = new CriteriaQuery(new Criteria());
		criteriaQuery.addIndices(INDEX_NAME);
		criteriaQuery.addTypes("test-type");
		// when
		long count = elasticsearchTemplate.count(criteriaQuery);
		// then
		assertThat(count, is(equalTo(1L)));
	}

	/*
	DATAES-67
	 */
	@Test
	public void shouldReturnCountForGivenSearchQueryWithGivenIndexAndTypeUsingSearchQuery() {
		// given
		String documentId = randomNumeric(5);
		SampleEntity sampleEntity = SampleEntity.builder().id(documentId).message("some message")
				.version(System.currentTimeMillis()).build();

		IndexQuery indexQuery = getIndexQuery(sampleEntity);
		elasticsearchTemplate.index(indexQuery);
		elasticsearchTemplate.refresh(SampleEntity.class);
		SearchQuery searchQuery = new NativeSearchQueryBuilder()
				.withQuery(matchAllQuery())
				.withIndices(INDEX_NAME)
				.withTypes("test-type")
				.build();
		// when
		long count = elasticsearchTemplate.count(searchQuery);
		// then
		assertThat(count, is(equalTo(1L)));
	}

	/*
	DATAES-106
	 */
	@Test
	public void shouldReturnCountForGivenCriteriaQueryWithGivenMultiIndices() {
		// given
		cleanUpIndices();
		String documentId1 = randomNumeric(5);
		SampleEntity sampleEntity1 = SampleEntity.builder().id(documentId1).message("some message")
				.version(System.currentTimeMillis()).build();

		IndexQuery indexQuery1 = new IndexQueryBuilder().withId(sampleEntity1.getId())
				.withIndexName("test-index-1")
				.withObject(sampleEntity1)
				.build();

		String documentId2 = randomNumeric(5);
		SampleEntity sampleEntity2 = SampleEntity.builder().id(documentId2).message("some test message")
				.version(System.currentTimeMillis()).build();

		IndexQuery indexQuery2 = new IndexQueryBuilder().withId(sampleEntity2.getId())
				.withIndexName("test-index-2")
				.withObject(sampleEntity2)
				.build();

		elasticsearchTemplate.bulkIndex(Arrays.asList(indexQuery1, indexQuery2));
		elasticsearchTemplate.refresh("test-index-1");
		elasticsearchTemplate.refresh("test-index-2");

		CriteriaQuery criteriaQuery = new CriteriaQuery(new Criteria());
		criteriaQuery.addIndices("test-index-1", "test-index-2");
		// when
		long count = elasticsearchTemplate.count(criteriaQuery);
		// then
		assertThat(count, is(equalTo(2L)));
	}

	/*
	DATAES-67
	 */
	@Test
	public void shouldReturnCountForGivenSearchQueryWithGivenMultiIndices() {
		// given
		cleanUpIndices();
		String documentId1 = randomNumeric(5);
		SampleEntity sampleEntity1 = SampleEntity.builder().id(documentId1).message("some message")
				.version(System.currentTimeMillis()).build();

		IndexQuery indexQuery1 = new IndexQueryBuilder().withId(sampleEntity1.getId())
				.withIndexName("test-index-1")
				.withObject(sampleEntity1)
				.build();

		String documentId2 = randomNumeric(5);
		SampleEntity sampleEntity2 = SampleEntity.builder().id(documentId2).message("some test message")
				.version(System.currentTimeMillis()).build();

		IndexQuery indexQuery2 = new IndexQueryBuilder().withId(sampleEntity2.getId())
				.withIndexName("test-index-2")
				.withObject(sampleEntity2)
				.build();

		elasticsearchTemplate.bulkIndex(Arrays.asList(indexQuery1, indexQuery2));
		elasticsearchTemplate.refresh("test-index-1");
		elasticsearchTemplate.refresh("test-index-2");

		SearchQuery searchQuery = new NativeSearchQueryBuilder()
				.withQuery(matchAllQuery())
				.withIndices("test-index-1", "test-index-2")
				.build();
		// when
		long count = elasticsearchTemplate.count(searchQuery);
		// then
		assertThat(count, is(equalTo(2L)));
	}

	private void cleanUpIndices() {
		elasticsearchTemplate.deleteIndex("test-index-1");
		elasticsearchTemplate.deleteIndex("test-index-2");
		elasticsearchTemplate.createIndex("test-index-1");
		elasticsearchTemplate.createIndex("test-index-2");
		elasticsearchTemplate.refresh("test-index-1");
		elasticsearchTemplate.refresh("test-index-2");
	}

	/*
	DATAES-71
	*/
	@Test
	public void shouldCreatedIndexWithSpecifiedIndexName() {
		// given
		elasticsearchTemplate.deleteIndex("test-index");
		// when
		elasticsearchTemplate.createIndex("test-index");
		// then
		assertThat(elasticsearchTemplate.indexExists("test-index"), is(true));
	}

	/*
	DATAES-72
	*/
	@Test
	public void shouldDeleteIndexForSpecifiedIndexName() {
		// given
		elasticsearchTemplate.createIndex(SampleEntity.class);
		elasticsearchTemplate.refresh(SampleEntity.class);

		// when
		elasticsearchTemplate.deleteIndex("test-index");
		// then
		assertThat(elasticsearchTemplate.indexExists("test-index"), is(false));
	}

	/*
	DATAES-106
	 */
	@Test
	public void shouldReturnCountForGivenCriteriaQueryWithGivenIndexNameForSpecificIndex() {
		// given
		cleanUpIndices();
		String documentId1 = randomNumeric(5);
		SampleEntity sampleEntity1 = SampleEntity.builder().id(documentId1).message("some message")
				.version(System.currentTimeMillis()).build();

		IndexQuery indexQuery1 = new IndexQueryBuilder().withId(sampleEntity1.getId())
				.withIndexName("test-index-1")
				.withObject(sampleEntity1)
				.build();

		String documentId2 = randomNumeric(5);
		SampleEntity sampleEntity2 = SampleEntity.builder().id(documentId2).message("some test message")
				.version(System.currentTimeMillis()).build();

		IndexQuery indexQuery2 = new IndexQueryBuilder().withId(sampleEntity2.getId())
				.withIndexName("test-index-2")
				.withObject(sampleEntity2)
				.build();

		elasticsearchTemplate.bulkIndex(Arrays.asList(indexQuery1, indexQuery2));
		elasticsearchTemplate.refresh("test-index-1");
		elasticsearchTemplate.refresh("test-index-2");

		CriteriaQuery criteriaQuery = new CriteriaQuery(new Criteria());
		criteriaQuery.addIndices("test-index-1");
		// when
		long count = elasticsearchTemplate.count(criteriaQuery);
		// then
		assertThat(count, is(equalTo(1L)));
	}

	/*
	DATAES-67
	*/
	@Test
	public void shouldReturnCountForGivenSearchQueryWithGivenIndexNameForSpecificIndex() {
		// given
		cleanUpIndices();
		String documentId1 = randomNumeric(5);
		SampleEntity sampleEntity1 = SampleEntity.builder().id(documentId1).message("some message")
				.version(System.currentTimeMillis()).build();

		IndexQuery indexQuery1 = new IndexQueryBuilder().withId(sampleEntity1.getId())
				.withIndexName("test-index-1")
				.withObject(sampleEntity1)
				.build();

		String documentId2 = randomNumeric(5);
		SampleEntity sampleEntity2 = SampleEntity.builder().id(documentId2).message("some test message")
				.version(System.currentTimeMillis()).build();

		IndexQuery indexQuery2 = new IndexQueryBuilder().withId(sampleEntity2.getId())
				.withIndexName("test-index-2")
				.withObject(sampleEntity2)
				.build();

		elasticsearchTemplate.bulkIndex(Arrays.asList(indexQuery1, indexQuery2));
		elasticsearchTemplate.refresh("test-index-1");
		elasticsearchTemplate.refresh("test-index-2");

		SearchQuery searchQuery = new NativeSearchQueryBuilder()
				.withQuery(matchAllQuery())
				.withIndices("test-index-1")
				.build();
		// when
		long count = elasticsearchTemplate.count(searchQuery);
		// then
		assertThat(count, is(equalTo(1L)));
	}

	@Test(expected = IllegalArgumentException.class)
	public void shouldThrowAnExceptionForGivenCriteriaQueryWhenNoIndexSpecifiedForCountQuery() {
		// given
		String documentId = randomNumeric(5);
		SampleEntity sampleEntity = SampleEntity.builder().id(documentId).message("some message")
				.version(System.currentTimeMillis()).build();

		IndexQuery indexQuery = getIndexQuery(sampleEntity);
		elasticsearchTemplate.index(indexQuery);
		elasticsearchTemplate.refresh(SampleEntity.class);
		CriteriaQuery criteriaQuery = new CriteriaQuery(new Criteria());
		// when
		long count = elasticsearchTemplate.count(criteriaQuery);
		// then
		assertThat(count, is(equalTo(1L)));
	}

	/*
	DATAES-67
	*/
	@Test(expected = IllegalArgumentException.class)
	public void shouldThrowAnExceptionForGivenSearchQueryWhenNoIndexSpecifiedForCountQuery() {
		// given
		String documentId = randomNumeric(5);
		SampleEntity sampleEntity = SampleEntity.builder().id(documentId).message("some message")
				.version(System.currentTimeMillis()).build();

		IndexQuery indexQuery = getIndexQuery(sampleEntity);
		elasticsearchTemplate.index(indexQuery);
		elasticsearchTemplate.refresh(SampleEntity.class);
		SearchQuery searchQuery = new NativeSearchQueryBuilder()
				.withQuery(matchAllQuery())
				.build();
		// when
		long count = elasticsearchTemplate.count(searchQuery);
		// then
		assertThat(count, is(equalTo(1L)));
	}

	/*
	DATAES-71
	*/
	@Test
	public void shouldCreateIndexWithGivenSettings() {
		// given
		String settings = "{\n" +
				"        \"index\": {\n" +
				"            \"number_of_shards\": \"1\",\n" +
				"            \"number_of_replicas\": \"0\",\n" +
				"            \"analysis\": {\n" +
				"                \"analyzer\": {\n" +
				"                    \"emailAnalyzer\": {\n" +
				"                        \"type\": \"custom\",\n" +
				"                        \"tokenizer\": \"uax_url_email\"\n" +
				"                    }\n" +
				"                }\n" +
				"            }\n" +
				"        }\n" +
				"}";

		elasticsearchTemplate.deleteIndex("test-index");
		// when
		elasticsearchTemplate.createIndex("test-index", settings);
		// then
		Map map = elasticsearchTemplate.getSetting("test-index");
		boolean hasAnalyzer = map.containsKey("index.analysis.analyzer.emailAnalyzer.tokenizer");
		String emailAnalyzer = (String) map.get("index.analysis.analyzer.emailAnalyzer.tokenizer");
		assertThat(elasticsearchTemplate.indexExists("test-index"), is(true));
		assertThat(hasAnalyzer, is(true));
		assertThat(emailAnalyzer, is("uax_url_email"));
	}

	/*
	DATAES-71
	*/
	@Test
	public void shouldCreateGivenSettingsForGivenIndex() {
		//given
		//delete , create and apply mapping in before method

		// then
		Map map = elasticsearchTemplate.getSetting(SampleEntity.class);
		assertThat(elasticsearchTemplate.indexExists("test-index"), is(true));
		assertThat(map.containsKey("index.refresh_interval"), is(true));
		assertThat(map.containsKey("index.number_of_replicas"), is(true));
		assertThat(map.containsKey("index.number_of_shards"), is(true));
		assertThat(map.containsKey("index.store.type"), is(true));
		assertThat((String) map.get("index.refresh_interval"), is("-1"));
		assertThat((String) map.get("index.number_of_replicas"), is("0"));
		assertThat((String) map.get("index.number_of_shards"), is("1"));
		assertThat((String) map.get("index.store.type"), is("fs"));
	}

	/*
	DATAES-88
	*/
	@Test
	public void shouldCreateIndexWithGivenClassAndSettings() {
		//given
		String settings = "{\n" +
				"        \"index\": {\n" +
				"            \"number_of_shards\": \"1\",\n" +
				"            \"number_of_replicas\": \"0\",\n" +
				"            \"analysis\": {\n" +
				"                \"analyzer\": {\n" +
				"                    \"emailAnalyzer\": {\n" +
				"                        \"type\": \"custom\",\n" +
				"                        \"tokenizer\": \"uax_url_email\"\n" +
				"                    }\n" +
				"                }\n" +
				"            }\n" +
				"        }\n" +
				"}";

		elasticsearchTemplate.deleteIndex(SampleEntity.class);
		elasticsearchTemplate.createIndex(SampleEntity.class, settings);
		elasticsearchTemplate.putMapping(SampleEntity.class);
		elasticsearchTemplate.refresh(SampleEntity.class);

		// then
		Map map = elasticsearchTemplate.getSetting(SampleEntity.class);
		assertThat(elasticsearchTemplate.indexExists(INDEX_NAME), is(true));
		assertThat(map.containsKey("index.number_of_replicas"), is(true));
		assertThat(map.containsKey("index.number_of_shards"), is(true));
		assertThat((String) map.get("index.number_of_replicas"), is("0"));
		assertThat((String) map.get("index.number_of_shards"), is("1"));
	}

	@Test
	public void shouldTestResultsAcrossMultipleIndices() {
		// given
		String documentId1 = randomNumeric(5);
		SampleEntity sampleEntity1 = SampleEntity.builder().id(documentId1).message("some message")
				.version(System.currentTimeMillis()).build();

		IndexQuery indexQuery1 = new IndexQueryBuilder().withId(sampleEntity1.getId())
				.withIndexName("test-index-1")
				.withObject(sampleEntity1)
				.build();

		String documentId2 = randomNumeric(5);
		SampleEntity sampleEntity2 = SampleEntity.builder().id(documentId2).message("some test message")
				.version(System.currentTimeMillis()).build();

		IndexQuery indexQuery2 = new IndexQueryBuilder().withId(sampleEntity2.getId())
				.withIndexName("test-index-2")
				.withObject(sampleEntity2)
				.build();

		elasticsearchTemplate.bulkIndex(Arrays.asList(indexQuery1, indexQuery2));
		elasticsearchTemplate.refresh("test-index-1");
		elasticsearchTemplate.refresh("test-index-2");

		SearchQuery searchQuery = new NativeSearchQueryBuilder()
				.withQuery(matchAllQuery())
				.withIndices("test-index-1", "test-index-2")
				.build();
		// when
		List<SampleEntity> sampleEntities = elasticsearchTemplate.queryForList(searchQuery, SampleEntity.class);

		// then
		assertThat(sampleEntities.size(), is(equalTo(2)));
	}

	@Test
	/**
	 * This is basically a demonstration to show composing entities out of heterogeneous indexes.
	 */
	public void shouldComposeObjectsReturnedFromHeterogeneousIndexes() {

		// Given

		HetroEntity1 entity1 = new HetroEntity1(randomNumeric(3), "aFirstName");
		HetroEntity2 entity2 = new HetroEntity2(randomNumeric(4), "aLastName");

		IndexQuery idxQuery1 = new IndexQueryBuilder().withIndexName(INDEX_1_NAME).withId(entity1.getId()).withObject(entity1).build();
		IndexQuery idxQuery2 = new IndexQueryBuilder().withIndexName(INDEX_2_NAME).withId(entity2.getId()).withObject(entity2).build();

		elasticsearchTemplate.bulkIndex(Arrays.asList(idxQuery1, idxQuery2));
		elasticsearchTemplate.refresh(INDEX_1_NAME);
		elasticsearchTemplate.refresh(INDEX_2_NAME);

		// When

		SearchQuery searchQuery = new NativeSearchQueryBuilder().withQuery(matchAllQuery()).withTypes("hetro").withIndices(INDEX_1_NAME, INDEX_2_NAME).build();
		Page<ResultAggregator> page = elasticsearchTemplate.queryForPage(searchQuery, ResultAggregator.class, new SearchResultMapper() {
			@Override
			public <T> AggregatedPage<T> mapResults(SearchResponse response, Class<T> clazz, Pageable pageable) {
				List<ResultAggregator> values = new ArrayList<>();
				for (SearchHit searchHit : response.getHits()) {
					String id = String.valueOf(searchHit.getSource().get("id"));
					String firstName = StringUtils.isNotEmpty((String) searchHit.getSource().get("firstName")) ? (String) searchHit.getSource().get("firstName") : "";
					String lastName = StringUtils.isNotEmpty((String) searchHit.getSource().get("lastName")) ? (String) searchHit.getSource().get("lastName") : "";
					values.add(new ResultAggregator(id, firstName, lastName));
				}
				return new AggregatedPageImpl<>((List<T>) values);
			}
		});

		assertThat(page.getTotalElements(), is(2l));
	}

	@Test
	public void shouldCreateIndexUsingServerDefaultConfiguration() {
		//given

		//when
		boolean created = elasticsearchTemplate.createIndex(UseServerConfigurationEntity.class);
		//then
		assertThat(created, is(true));
		final Map setting = elasticsearchTemplate.getSetting(UseServerConfigurationEntity.class);
		assertThat(setting.get("index.number_of_shards"), Matchers.<Object>is("5"));
		assertThat(setting.get("index.number_of_replicas"), Matchers.<Object>is("1"));
	}

	@Test
	public void shouldReadFileFromClasspathRetainingNewlines() {
		// given
		String settingsFile = "/settings/test-settings.yml";

		// when
		String content = ElasticsearchTemplate.readFileFromClasspath(settingsFile);

		// then
		assertThat(content, is("index:\n" +
				"  number_of_shards: 1\n" +
				"  number_of_replicas: 0\n" +
				"  analysis:\n" +
				"    analyzer:\n" +
				"      emailAnalyzer:\n" +
				"        type: custom\n" +
				"        tokenizer: uax_url_email\n"));
	}

	private IndexQuery getIndexQuery(SampleEntity sampleEntity) {
		return new IndexQueryBuilder().withId(sampleEntity.getId()).withObject(sampleEntity).build();
	}

	private List<IndexQuery> getIndexQueries(List<SampleEntity> sampleEntities) {
		List<IndexQuery> indexQueries = new ArrayList<>();
		for (SampleEntity sampleEntity : sampleEntities) {
			indexQueries.add(new IndexQueryBuilder().withId(sampleEntity.getId()).withObject(sampleEntity).build());
		}
		return indexQueries;
	}

	@Document(indexName = INDEX_2_NAME, replicas = 0, shards = 1)
	class ResultAggregator {

		private String id;
		private String firstName;
		private String lastName;

		ResultAggregator(String id, String firstName, String lastName) {
			this.id = id;
			this.firstName = firstName;
			this.lastName = lastName;
		}
	}
}
>>>>>>> e4009df6
<|MERGE_RESOLUTION|>--- conflicted
+++ resolved
@@ -1,4 +1,3 @@
-<<<<<<< HEAD
 /*
  * Copyright 2014-2017 the original author or authors.
  *
@@ -2013,2020 +2012,4 @@
 			this.lastName = lastName;
 		}
 	}
-}
-=======
-/*
- * Copyright 2014-2017 the original author or authors.
- *
- * Licensed under the Apache License, Version 2.0 (the "License");
- * you may not use this file except in compliance with the License.
- * You may obtain a copy of the License at
- *
- *      http://www.apache.org/licenses/LICENSE-2.0
- *
- * Unless required by applicable law or agreed to in writing, software
- * distributed under the License is distributed on an "AS IS" BASIS,
- * WITHOUT WARRANTIES OR CONDITIONS OF ANY KIND, either express or implied.
- * See the License for the specific language governing permissions and
- * limitations under the License.
- */
-package org.springframework.data.elasticsearch.core;
-
-import java.util.ArrayList;
-import java.util.Arrays;
-import java.util.Collections;
-import java.util.HashMap;
-import java.util.LinkedList;
-import java.util.List;
-import java.util.Map;
-import java.util.UUID;
-import org.apache.commons.lang.StringUtils;
-import org.elasticsearch.action.get.MultiGetItemResponse;
-import org.elasticsearch.action.get.MultiGetResponse;
-import org.elasticsearch.action.index.IndexRequest;
-import org.elasticsearch.action.search.SearchResponse;
-import org.elasticsearch.index.engine.DocumentMissingException;
-import org.elasticsearch.script.Script;
-import org.elasticsearch.script.ScriptType;
-import org.elasticsearch.search.SearchHit;
-import org.elasticsearch.search.fetch.subphase.highlight.HighlightBuilder;
-import org.elasticsearch.search.sort.FieldSortBuilder;
-import org.elasticsearch.search.sort.SortOrder;
-import org.hamcrest.Matchers;
-import org.junit.Before;
-import org.junit.Test;
-import org.junit.runner.RunWith;
-import org.springframework.beans.factory.annotation.Autowired;
-import org.springframework.data.domain.Page;
-import org.springframework.data.domain.PageRequest;
-import org.springframework.data.domain.Pageable;
-import org.springframework.data.domain.Sort;
-import org.springframework.data.elasticsearch.ElasticsearchException;
-import org.springframework.data.elasticsearch.annotations.Document;
-import org.springframework.data.elasticsearch.core.aggregation.AggregatedPage;
-import org.springframework.data.elasticsearch.core.aggregation.impl.AggregatedPageImpl;
-import org.springframework.data.elasticsearch.core.query.*;
-import org.springframework.data.elasticsearch.entities.HetroEntity1;
-import org.springframework.data.elasticsearch.entities.HetroEntity2;
-import org.springframework.data.elasticsearch.entities.SampleEntity;
-import org.springframework.data.elasticsearch.entities.SampleMappingEntity;
-import org.springframework.data.elasticsearch.entities.UseServerConfigurationEntity;
-import org.springframework.data.util.CloseableIterator;
-import org.springframework.test.context.ContextConfiguration;
-import org.springframework.test.context.junit4.SpringJUnit4ClassRunner;
-import static org.apache.commons.lang.RandomStringUtils.*;
-import static org.elasticsearch.index.query.QueryBuilders.*;
-import static org.hamcrest.Matchers.*;
-import static org.junit.Assert.*;
-import static org.springframework.data.elasticsearch.utils.IndexBuilder.*;
-
-/**
- * @author Rizwan Idrees
- * @author Mohsin Husen
- * @author Franck Marchand
- * @author Abdul Mohammed
- * @author Kevin Leturc
- * @author Mason Chan
- */
-@RunWith(SpringJUnit4ClassRunner.class)
-@ContextConfiguration("classpath:elasticsearch-template-test.xml")
-public class ElasticsearchTemplateTests {
-
-	private static final String INDEX_NAME = "test-index-sample";
-	private static final String INDEX_1_NAME = "test-index-1";
-	private static final String INDEX_2_NAME = "test-index-2";
-	private static final String TYPE_NAME = "test-type";
-
-	@Autowired
-	private ElasticsearchTemplate elasticsearchTemplate;
-
-	@Before
-	public void before() {
-		elasticsearchTemplate.deleteIndex(SampleEntity.class);
-		elasticsearchTemplate.createIndex(SampleEntity.class);
-		elasticsearchTemplate.putMapping(SampleEntity.class);
-		elasticsearchTemplate.deleteIndex(INDEX_1_NAME);
-		elasticsearchTemplate.deleteIndex(INDEX_2_NAME);
-		elasticsearchTemplate.deleteIndex(UseServerConfigurationEntity.class);
-		elasticsearchTemplate.refresh(SampleEntity.class);
-	}
-
-	/*
-	DATAES-106
-	 */
-	@Test
-	public void shouldReturnCountForGivenCriteriaQuery() {
-		// given
-		String documentId = randomNumeric(5);
-		SampleEntity sampleEntity = SampleEntity.builder().id(documentId).message("some message")
-				.version(System.currentTimeMillis()).build();
-
-		IndexQuery indexQuery = getIndexQuery(sampleEntity);
-		elasticsearchTemplate.index(indexQuery);
-		elasticsearchTemplate.refresh(SampleEntity.class);
-		CriteriaQuery criteriaQuery = new CriteriaQuery(new Criteria());
-		// when
-		long count = elasticsearchTemplate.count(criteriaQuery, SampleEntity.class);
-		// then
-		assertThat(count, is(equalTo(1L)));
-	}
-
-	@Test
-	public void shouldReturnCountForGivenSearchQuery() {
-		// given
-		String documentId = randomNumeric(5);
-		SampleEntity sampleEntity = SampleEntity.builder().id(documentId).message("some message")
-				.version(System.currentTimeMillis()).build();
-
-		IndexQuery indexQuery = getIndexQuery(sampleEntity);
-		elasticsearchTemplate.index(indexQuery);
-		elasticsearchTemplate.refresh(SampleEntity.class);
-		SearchQuery searchQuery = new NativeSearchQueryBuilder().withQuery(matchAllQuery()).build();
-		// when
-		long count = elasticsearchTemplate.count(searchQuery, SampleEntity.class);
-		// then
-		assertThat(count, is(equalTo(1L)));
-	}
-
-	@Test
-	public void shouldReturnObjectForGivenId() {
-		// given
-		String documentId = randomNumeric(5);
-		SampleEntity sampleEntity = SampleEntity.builder().id(documentId).message("some message")
-				.version(System.currentTimeMillis()).build();
-		IndexQuery indexQuery = getIndexQuery(sampleEntity);
-		elasticsearchTemplate.index(indexQuery);
-		// when
-		GetQuery getQuery = new GetQuery();
-		getQuery.setId(documentId);
-		SampleEntity sampleEntity1 = elasticsearchTemplate.queryForObject(getQuery, SampleEntity.class);
-		// then
-		assertNotNull("entity can't be null....", sampleEntity1);
-		assertEquals(sampleEntity, sampleEntity1);
-	}
-
-	@Test
-	public void shouldReturnObjectsForGivenIdsUsingMultiGet() {
-		// given
-		List<IndexQuery> indexQueries = new ArrayList<>();
-		// first document
-		String documentId = randomNumeric(5);
-		SampleEntity sampleEntity1 = SampleEntity.builder().id(documentId).message("some message")
-				.version(System.currentTimeMillis()).build();
-
-		// second document
-		String documentId2 = randomNumeric(5);
-		SampleEntity sampleEntity2 = SampleEntity.builder().id(documentId2).message("some message")
-				.version(System.currentTimeMillis()).build();
-
-		indexQueries = getIndexQueries(Arrays.asList(sampleEntity1, sampleEntity2));
-
-		elasticsearchTemplate.bulkIndex(indexQueries);
-		elasticsearchTemplate.refresh(SampleEntity.class);
-
-		// when
-		SearchQuery query = new NativeSearchQueryBuilder().withIds(Arrays.asList(documentId, documentId2)).build();
-		LinkedList<SampleEntity> sampleEntities = elasticsearchTemplate.multiGet(query, SampleEntity.class);
-		// then
-		assertThat(sampleEntities.size(), is(equalTo(2)));
-		assertEquals(sampleEntities.get(0), sampleEntity1);
-		assertEquals(sampleEntities.get(1), sampleEntity2);
-	}
-
-	@Test
-	public void shouldReturnObjectsForGivenIdsUsingMultiGetWithFields() {
-		// given
-		List<IndexQuery> indexQueries = new ArrayList<>();
-		// first document
-		String documentId = randomNumeric(5);
-		SampleEntity sampleEntity1 = SampleEntity.builder().id(documentId)
-				.message("some message")
-				.type("type1")
-				.version(System.currentTimeMillis()).build();
-
-		// second document
-		String documentId2 = randomNumeric(5);
-		SampleEntity sampleEntity2 = SampleEntity.builder().id(documentId2)
-				.message("some message")
-				.type("type2")
-				.version(System.currentTimeMillis()).build();
-
-		indexQueries = getIndexQueries(Arrays.asList(sampleEntity1, sampleEntity2));
-
-		elasticsearchTemplate.bulkIndex(indexQueries);
-		elasticsearchTemplate.refresh(SampleEntity.class);
-
-		// when
-		SearchQuery query = new NativeSearchQueryBuilder()
-				.withIds(Arrays.asList(documentId, documentId2))
-				.withFields("message", "type")
-				.build();
-		LinkedList<SampleEntity> sampleEntities = elasticsearchTemplate.multiGet(query, SampleEntity.class, new MultiGetResultMapper() {
-			@Override
-			public <T> LinkedList<T> mapResults(MultiGetResponse responses, Class<T> clazz) {
-				LinkedList<T> list = new LinkedList<>();
-				for (MultiGetItemResponse response : responses.getResponses()) {
-					SampleEntity entity = new SampleEntity();
-					entity.setId(response.getResponse().getId());
-					entity.setMessage((String) response.getResponse().getSource().get("message"));
-					entity.setType((String) response.getResponse().getSource().get("type"));
-					list.add((T) entity);
-				}
-				return list;
-			}
-		});
-		// then
-		assertThat(sampleEntities.size(), is(equalTo(2)));
-	}
-
-	@Test
-	public void shouldReturnPageForGivenSearchQuery() {
-		// given
-		String documentId = randomNumeric(5);
-		SampleEntity sampleEntity = SampleEntity.builder().id(documentId).message("some message")
-				.version(System.currentTimeMillis()).build();
-
-		IndexQuery indexQuery = getIndexQuery(sampleEntity);
-
-		elasticsearchTemplate.index(indexQuery);
-		elasticsearchTemplate.refresh(SampleEntity.class);
-
-		SearchQuery searchQuery = new NativeSearchQueryBuilder().withQuery(matchAllQuery()).build();
-		// when
-		Page<SampleEntity> sampleEntities = elasticsearchTemplate.queryForPage(searchQuery, SampleEntity.class);
-		// then
-		assertThat(sampleEntities, is(notNullValue()));
-		assertThat(sampleEntities.getTotalElements(), greaterThanOrEqualTo(1L));
-	}
-
-	@Test
-	public void shouldDoBulkIndex() {
-		// given
-		List<IndexQuery> indexQueries = new ArrayList<>();
-		// first document
-		String documentId = randomNumeric(5);
-		SampleEntity sampleEntity1 = SampleEntity.builder().id(documentId).message("some message")
-				.version(System.currentTimeMillis()).build();
-
-		// second document
-		String documentId2 = randomNumeric(5);
-		SampleEntity sampleEntity2 = SampleEntity.builder().id(documentId2).message("some message")
-				.version(System.currentTimeMillis()).build();
-
-		indexQueries = getIndexQueries(Arrays.asList(sampleEntity1, sampleEntity2));
-
-		// when
-		elasticsearchTemplate.bulkIndex(indexQueries);
-		elasticsearchTemplate.refresh(SampleEntity.class);
-		// then
-		SearchQuery searchQuery = new NativeSearchQueryBuilder().withQuery(matchAllQuery()).build();
-		Page<SampleEntity> sampleEntities = elasticsearchTemplate.queryForPage(searchQuery, SampleEntity.class);
-		assertThat(sampleEntities.getTotalElements(), is(equalTo(2L)));
-	}
-
-
-	@Test
-	public void shouldDoBulkUpdate() {
-		//given
-		String documentId = randomNumeric(5);
-		String messageBeforeUpdate = "some test message";
-		String messageAfterUpdate = "test message";
-
-		SampleEntity sampleEntity = SampleEntity.builder().id(documentId)
-				.message(messageBeforeUpdate)
-				.version(System.currentTimeMillis()).build();
-
-		IndexQuery indexQuery = getIndexQuery(sampleEntity);
-
-		elasticsearchTemplate.index(indexQuery);
-		elasticsearchTemplate.refresh(SampleEntity.class);
-
-		IndexRequest indexRequest = new IndexRequest();
-		indexRequest.source("message", messageAfterUpdate);
-		UpdateQuery updateQuery = new UpdateQueryBuilder().withId(documentId)
-				.withClass(SampleEntity.class).withIndexRequest(indexRequest).build();
-
-		List<UpdateQuery> queries = new ArrayList<>();
-		queries.add(updateQuery);
-
-		// when
-		elasticsearchTemplate.bulkUpdate(queries);
-		//then
-		GetQuery getQuery = new GetQuery();
-		getQuery.setId(documentId);
-		SampleEntity indexedEntity = elasticsearchTemplate.queryForObject(getQuery, SampleEntity.class);
-		assertThat(indexedEntity.getMessage(), is(messageAfterUpdate));
-	}
-
-	@Test
-	public void shouldDeleteDocumentForGivenId() {
-		// given
-		String documentId = randomNumeric(5);
-		SampleEntity sampleEntity = SampleEntity.builder().id(documentId).message("some message")
-				.version(System.currentTimeMillis()).build();
-
-		IndexQuery indexQuery = getIndexQuery(sampleEntity);
-
-		elasticsearchTemplate.index(indexQuery);
-		// when
-		elasticsearchTemplate.delete(INDEX_NAME, TYPE_NAME, documentId);
-		elasticsearchTemplate.refresh(SampleEntity.class);
-		// then
-		SearchQuery searchQuery = new NativeSearchQueryBuilder().withQuery(termQuery("id", documentId)).build();
-		Page<SampleEntity> sampleEntities = elasticsearchTemplate.queryForPage(searchQuery, SampleEntity.class);
-		assertThat(sampleEntities.getTotalElements(), equalTo(0L));
-	}
-
-	@Test
-	public void shouldDeleteEntityForGivenId() {
-		// given
-		String documentId = randomNumeric(5);
-		SampleEntity sampleEntity = SampleEntity.builder().id(documentId).message("some message")
-				.version(System.currentTimeMillis()).build();
-
-		IndexQuery indexQuery = getIndexQuery(sampleEntity);
-
-		elasticsearchTemplate.index(indexQuery);
-		// when
-		elasticsearchTemplate.delete(SampleEntity.class, documentId);
-		elasticsearchTemplate.refresh(SampleEntity.class);
-		// then
-		SearchQuery searchQuery = new NativeSearchQueryBuilder().withQuery(termQuery("id", documentId)).build();
-		Page<SampleEntity> sampleEntities = elasticsearchTemplate.queryForPage(searchQuery, SampleEntity.class);
-		assertThat(sampleEntities.getTotalElements(), equalTo(0L));
-	}
-
-	@Test
-	public void shouldDeleteDocumentForGivenQuery() {
-		// given
-		String documentId = randomNumeric(5);
-		SampleEntity sampleEntity = SampleEntity.builder().id(documentId).message("some message")
-				.version(System.currentTimeMillis()).build();
-
-		IndexQuery indexQuery = getIndexQuery(sampleEntity);
-
-		elasticsearchTemplate.index(indexQuery);
-		elasticsearchTemplate.refresh(SampleEntity.class);
-
-		// when
-		DeleteQuery deleteQuery = new DeleteQuery();
-		deleteQuery.setQuery(termQuery("id", documentId));
-		elasticsearchTemplate.delete(deleteQuery, SampleEntity.class);
-		elasticsearchTemplate.refresh(SampleEntity.class);
-		// then
-		SearchQuery searchQuery = new NativeSearchQueryBuilder().withQuery(termQuery("id", documentId)).build();
-		Page<SampleEntity> sampleEntities = elasticsearchTemplate.queryForPage(searchQuery, SampleEntity.class);
-		assertThat(sampleEntities.getTotalElements(), equalTo(0L));
-	}
-
-	@Test
-	public void shouldFilterSearchResultsForGivenFilter() {
-		// given
-		String documentId = randomNumeric(5);
-		SampleEntity sampleEntity = SampleEntity.builder().id(documentId).message("some message")
-				.version(System.currentTimeMillis()).build();
-
-		IndexQuery indexQuery = getIndexQuery(sampleEntity);
-		elasticsearchTemplate.index(indexQuery);
-		elasticsearchTemplate.refresh(SampleEntity.class);
-
-		SearchQuery searchQuery = new NativeSearchQueryBuilder().withQuery(matchAllQuery())
-				.withFilter(boolQuery().filter(termQuery("id", documentId))).build();
-		// when
-		Page<SampleEntity> sampleEntities = elasticsearchTemplate.queryForPage(searchQuery, SampleEntity.class);
-		// then
-		assertThat(sampleEntities.getTotalElements(), equalTo(1L));
-	}
-
-	@Test
-	public void shouldSortResultsGivenSortCriteria() {
-		// given
-		List<IndexQuery> indexQueries = new ArrayList<>();
-		// first document
-		String documentId = randomNumeric(5);
-		SampleEntity sampleEntity1 = SampleEntity.builder().id(documentId)
-				.message("abc")
-				.rate(10)
-				.version(System.currentTimeMillis()).build();
-
-		// second document
-		String documentId2 = randomNumeric(5);
-		SampleEntity sampleEntity2 = SampleEntity.builder().id(documentId2)
-				.message("xyz")
-				.rate(5)
-				.version(System.currentTimeMillis()).build();
-
-		// third document
-		String documentId3 = randomNumeric(5);
-		SampleEntity sampleEntity3 = SampleEntity.builder().id(documentId3)
-				.message("xyz")
-				.rate(15)
-				.version(System.currentTimeMillis()).build();
-
-		indexQueries = getIndexQueries(Arrays.asList(sampleEntity1, sampleEntity2, sampleEntity3));
-
-		elasticsearchTemplate.bulkIndex(indexQueries);
-		elasticsearchTemplate.refresh(SampleEntity.class);
-
-		SearchQuery searchQuery = new NativeSearchQueryBuilder().withQuery(matchAllQuery())
-				.withSort(new FieldSortBuilder("rate").order(SortOrder.ASC)).build();
-		// when
-		Page<SampleEntity> sampleEntities = elasticsearchTemplate.queryForPage(searchQuery, SampleEntity.class);
-		// then
-		assertThat(sampleEntities.getTotalElements(), equalTo(3L));
-		assertThat(sampleEntities.getContent().get(0).getRate(), is(sampleEntity2.getRate()));
-	}
-
-	@Test
-	public void shouldSortResultsGivenMultipleSortCriteria() {
-		// given
-		List<IndexQuery> indexQueries = new ArrayList<>();
-		// first document
-		String documentId = randomNumeric(5);
-		SampleEntity sampleEntity1 = SampleEntity.builder().id(documentId)
-				.message("abc")
-				.rate(10)
-				.version(System.currentTimeMillis()).build();
-
-		// second document
-		String documentId2 = randomNumeric(5);
-		SampleEntity sampleEntity2 = SampleEntity.builder().id(documentId2)
-				.message("xyz")
-				.rate(5)
-				.version(System.currentTimeMillis()).build();
-
-		// third document
-		String documentId3 = randomNumeric(5);
-		SampleEntity sampleEntity3 = SampleEntity.builder().id(documentId3)
-				.message("xyz")
-				.rate(15)
-				.version(System.currentTimeMillis()).build();
-
-		indexQueries = getIndexQueries(Arrays.asList(sampleEntity1, sampleEntity2, sampleEntity3));
-
-		elasticsearchTemplate.bulkIndex(indexQueries);
-		elasticsearchTemplate.refresh(SampleEntity.class);
-
-		SearchQuery searchQuery = new NativeSearchQueryBuilder().withQuery(matchAllQuery())
-				.withSort(new FieldSortBuilder("rate").order(SortOrder.ASC))
-				.withSort(new FieldSortBuilder("message").order(SortOrder.ASC)).build();
-		// when
-		Page<SampleEntity> sampleEntities = elasticsearchTemplate.queryForPage(searchQuery, SampleEntity.class);
-		// then
-		assertThat(sampleEntities.getTotalElements(), equalTo(3L));
-		assertThat(sampleEntities.getContent().get(0).getRate(), is(sampleEntity2.getRate()));
-		assertThat(sampleEntities.getContent().get(1).getMessage(), is(sampleEntity1.getMessage()));
-	}
-
-	@Test
-	public void shouldExecuteStringQuery() {
-		// given
-		String documentId = randomNumeric(5);
-		SampleEntity sampleEntity = SampleEntity.builder().id(documentId).message("some message")
-				.version(System.currentTimeMillis()).build();
-
-		IndexQuery indexQuery = getIndexQuery(sampleEntity);
-
-		elasticsearchTemplate.index(indexQuery);
-		elasticsearchTemplate.refresh(SampleEntity.class);
-
-		StringQuery stringQuery = new StringQuery(matchAllQuery().toString());
-		// when
-		Page<SampleEntity> sampleEntities = elasticsearchTemplate.queryForPage(stringQuery, SampleEntity.class);
-		// then
-		assertThat(sampleEntities.getTotalElements(), equalTo(1L));
-	}
-
-	@Test
-	public void shouldUseScriptedFields() {
-		// given
-		String documentId = randomNumeric(5);
-		SampleEntity sampleEntity = new SampleEntity();
-		sampleEntity.setId(documentId);
-		sampleEntity.setRate(2);
-		sampleEntity.setMessage("some message");
-		sampleEntity.setVersion(System.currentTimeMillis());
-
-		IndexQuery indexQuery = new IndexQuery();
-		indexQuery.setId(documentId);
-		indexQuery.setObject(sampleEntity);
-
-		elasticsearchTemplate.index(indexQuery);
-		elasticsearchTemplate.refresh(SampleEntity.class);
-
-		Map<String, Object> params = new HashMap<>();
-		params.put("factor", 2);
-		// when
-		SearchQuery searchQuery = new NativeSearchQueryBuilder()
-				.withQuery(matchAllQuery())
-				.withScriptField(new ScriptField("scriptedRate",
-						new Script(ScriptType.INLINE, "expression", "doc['rate'] * factor", params)))
-				.build();
-		Page<SampleEntity> sampleEntities = elasticsearchTemplate.queryForPage(searchQuery, SampleEntity.class);
-		// then
-		assertThat(sampleEntities.getTotalElements(), equalTo(1L));
-		assertThat(sampleEntities.getContent().get(0).getScriptedRate(), equalTo(4.0));
-	}
-
-	@Test
-	public void shouldReturnPageableResultsGivenStringQuery() {
-		// given
-		String documentId = randomNumeric(5);
-		SampleEntity sampleEntity = SampleEntity.builder().id(documentId).message("some message")
-				.version(System.currentTimeMillis()).build();
-
-		IndexQuery indexQuery = getIndexQuery(sampleEntity);
-
-		elasticsearchTemplate.index(indexQuery);
-		elasticsearchTemplate.refresh(SampleEntity.class);
-
-		StringQuery stringQuery = new StringQuery(matchAllQuery().toString(), new PageRequest(0, 10));
-		// when
-		Page<SampleEntity> sampleEntities = elasticsearchTemplate.queryForPage(stringQuery, SampleEntity.class);
-
-		// then
-		assertThat(sampleEntities.getTotalElements(), is(greaterThanOrEqualTo(1L)));
-	}
-
-	@Test
-	public void shouldReturnSortedPageableResultsGivenStringQuery() {
-		// given
-		String documentId = randomNumeric(5);
-		SampleEntity sampleEntity = new SampleEntity();
-		sampleEntity.setId(documentId);
-		sampleEntity.setMessage("some message");
-		sampleEntity.setVersion(System.currentTimeMillis());
-
-		IndexQuery indexQuery = new IndexQuery();
-		indexQuery.setId(documentId);
-		indexQuery.setObject(sampleEntity);
-
-		elasticsearchTemplate.index(indexQuery);
-		elasticsearchTemplate.refresh(SampleEntity.class);
-
-		StringQuery stringQuery = new StringQuery(matchAllQuery().toString(), new PageRequest(0, 10), new Sort(
-				new Sort.Order(Sort.Direction.ASC, "message")));
-		// when
-		Page<SampleEntity> sampleEntities = elasticsearchTemplate.queryForPage(stringQuery, SampleEntity.class);
-		// then
-		assertThat(sampleEntities.getTotalElements(), is(greaterThanOrEqualTo(1L)));
-	}
-
-	@Test
-	public void shouldReturnObjectMatchingGivenStringQuery() {
-		// given
-		String documentId = randomNumeric(5);
-		SampleEntity sampleEntity = SampleEntity.builder().id(documentId).message("some message")
-				.version(System.currentTimeMillis()).build();
-
-		IndexQuery indexQuery = getIndexQuery(sampleEntity);
-
-		elasticsearchTemplate.index(indexQuery);
-		elasticsearchTemplate.refresh(SampleEntity.class);
-
-		StringQuery stringQuery = new StringQuery(termQuery("id", documentId).toString());
-		// when
-		SampleEntity sampleEntity1 = elasticsearchTemplate.queryForObject(stringQuery, SampleEntity.class);
-		// then
-		assertThat(sampleEntity1, is(notNullValue()));
-		assertThat(sampleEntity1.getId(), is(equalTo(documentId)));
-	}
-
-	@Test
-	public void shouldCreateIndexGivenEntityClass() {
-		// when
-		boolean created = elasticsearchTemplate.createIndex(SampleEntity.class);
-		elasticsearchTemplate.putMapping(SampleEntity.class);
-		final Map setting = elasticsearchTemplate.getSetting(SampleEntity.class);
-		// then
-		assertThat(created, is(true));
-		assertThat(setting.get("index.number_of_shards"), Matchers.<Object>is("1"));
-		assertThat(setting.get("index.number_of_replicas"), Matchers.<Object>is("0"));
-	}
-
-	@Test
-	public void shouldExecuteGivenCriteriaQuery() {
-		// given
-		String documentId = randomNumeric(5);
-		SampleEntity sampleEntity = SampleEntity.builder().id(documentId).message("test message")
-				.version(System.currentTimeMillis()).build();
-
-		IndexQuery indexQuery = getIndexQuery(sampleEntity);
-
-		elasticsearchTemplate.index(indexQuery);
-		elasticsearchTemplate.refresh(SampleEntity.class);
-		CriteriaQuery criteriaQuery = new CriteriaQuery(new Criteria("message").contains("test"));
-
-		// when
-		SampleEntity sampleEntity1 = elasticsearchTemplate.queryForObject(criteriaQuery, SampleEntity.class);
-		// then
-		assertThat(sampleEntity1, is(notNullValue()));
-	}
-
-	@Test
-	public void shouldDeleteGivenCriteriaQuery() {
-		// given
-		String documentId = randomNumeric(5);
-		SampleEntity sampleEntity = SampleEntity.builder().id(documentId).message("test message")
-				.version(System.currentTimeMillis()).build();
-
-		IndexQuery indexQuery = getIndexQuery(sampleEntity);
-
-		elasticsearchTemplate.index(indexQuery);
-		elasticsearchTemplate.refresh(SampleEntity.class);
-		CriteriaQuery criteriaQuery = new CriteriaQuery(new Criteria("message").contains("test"));
-
-		// when
-		elasticsearchTemplate.delete(criteriaQuery, SampleEntity.class);
-		elasticsearchTemplate.refresh(SampleEntity.class);
-		// then
-		StringQuery stringQuery = new StringQuery(matchAllQuery().toString());
-		List<SampleEntity> sampleEntities = elasticsearchTemplate.queryForList(stringQuery, SampleEntity.class);
-
-		assertThat(sampleEntities.size(), is(0));
-	}
-
-	@Test
-	public void shouldReturnSpecifiedFields() {
-		// given
-		String documentId = randomNumeric(5);
-		String message = "some test message";
-		SampleEntity sampleEntity = SampleEntity.builder().id(documentId).message(message)
-				.version(System.currentTimeMillis()).build();
-
-		IndexQuery indexQuery = getIndexQuery(sampleEntity);
-
-		elasticsearchTemplate.index(indexQuery);
-		elasticsearchTemplate.refresh(SampleEntity.class);
-		SearchQuery searchQuery = new NativeSearchQueryBuilder().withQuery(matchAllQuery()).withIndices(INDEX_NAME)
-				.withTypes(TYPE_NAME).withFields("message").build();
-		// when
-		Page<String> page = elasticsearchTemplate.queryForPage(searchQuery, String.class, new SearchResultMapper() {
-			@Override
-			public <T> AggregatedPage<T> mapResults(SearchResponse response, Class<T> clazz, Pageable pageable) {
-				List<String> values = new ArrayList<>();
-				for (SearchHit searchHit : response.getHits()) {
-					values.add((String) searchHit.getSource().get("message"));
-				}
-				return new AggregatedPageImpl<>((List<T>) values);
-			}
-		});
-		// then
-		assertThat(page, is(notNullValue()));
-		assertThat(page.getTotalElements(), is(equalTo(1L)));
-		assertThat(page.getContent().get(0), is(message));
-	}
-
-	@Test
-	public void shouldReturnFieldsBasedOnSourceFilter() {
-		// given
-		String documentId = randomNumeric(5);
-		String message = "some test message";
-		SampleEntity sampleEntity = SampleEntity.builder().id(documentId).message(message)
-				.version(System.currentTimeMillis()).build();
-
-		IndexQuery indexQuery = getIndexQuery(sampleEntity);
-
-		elasticsearchTemplate.index(indexQuery);
-		elasticsearchTemplate.refresh(SampleEntity.class);
-
-		FetchSourceFilterBuilder sourceFilter = new FetchSourceFilterBuilder();
-		sourceFilter.withIncludes("message");
-
-		SearchQuery searchQuery = new NativeSearchQueryBuilder().withQuery(matchAllQuery()).withIndices(INDEX_NAME)
-				.withTypes(TYPE_NAME).withSourceFilter(sourceFilter.build()).build();
-		// when
-		Page<SampleEntity> page = elasticsearchTemplate.queryForPage(searchQuery, SampleEntity.class);
-		// then
-		assertThat(page, is(notNullValue()));
-		assertThat(page.getTotalElements(), is(equalTo(1L)));
-		assertThat(page.getContent().get(0).getMessage(), is(message));
-	}
-
-
-	@Test
-	public void shouldReturnSimilarResultsGivenMoreLikeThisQuery() {
-		// given
-		String sampleMessage = "So we build a web site or an application and want to add search to it, "
-				+ "and then it hits us: getting search working is hard. We want our search solution to be fast,"
-				+ " we want a painless setup and a completely free search schema, we want to be able to index data simply using JSON over HTTP, "
-				+ "we want our search server to be always available, we want to be able to start with one machine and scale to hundreds, "
-				+ "we want real-time search, we want simple multi-tenancy, and we want a solution that is built for the cloud.";
-
-		String documentId1 = randomNumeric(5);
-		SampleEntity sampleEntity = SampleEntity.builder().id(documentId1).message(sampleMessage)
-				.version(System.currentTimeMillis()).build();
-
-		IndexQuery indexQuery = getIndexQuery(sampleEntity);
-
-		elasticsearchTemplate.index(indexQuery);
-
-		String documentId2 = randomNumeric(5);
-
-		elasticsearchTemplate.index(getIndexQuery(SampleEntity.builder().id(documentId2).message(sampleMessage)
-				.version(System.currentTimeMillis()).build()));
-		elasticsearchTemplate.refresh(SampleEntity.class);
-
-		MoreLikeThisQuery moreLikeThisQuery = new MoreLikeThisQuery();
-		moreLikeThisQuery.setId(documentId2);
-		moreLikeThisQuery.addFields("message");
-		moreLikeThisQuery.setMinDocFreq(1);
-		// when
-		Page<SampleEntity> sampleEntities = elasticsearchTemplate.moreLikeThis(moreLikeThisQuery, SampleEntity.class);
-
-		// then
-		assertThat(sampleEntities.getTotalElements(), is(equalTo(1L)));
-		assertThat(sampleEntities.getContent(), hasItem(sampleEntity));
-	}
-
-	/*
-	DATAES-167
-	 */
-	@Test
-	public void shouldReturnResultsWithScanAndScrollForGivenCriteriaQuery() {
-		//given
-		List<IndexQuery> entities = createSampleEntitiesWithMessage("Test message", 30);
-		// when
-		elasticsearchTemplate.bulkIndex(entities);
-		elasticsearchTemplate.refresh(SampleEntity.class);
-		// then
-
-		CriteriaQuery criteriaQuery = new CriteriaQuery(new Criteria());
-		criteriaQuery.addIndices(INDEX_NAME);
-		criteriaQuery.addTypes(TYPE_NAME);
-		criteriaQuery.setPageable(new PageRequest(0, 10));
-
-		ScrolledPage<SampleEntity> scroll = (ScrolledPage<SampleEntity>) elasticsearchTemplate.startScroll( 1000, criteriaQuery, SampleEntity.class);
-		List<SampleEntity> sampleEntities = new ArrayList<>();
-		while (scroll.hasContent()) {
-			sampleEntities.addAll(scroll.getContent());
-			scroll = (ScrolledPage<SampleEntity>) elasticsearchTemplate.continueScroll(scroll.getScrollId() , 1000, SampleEntity.class);
-		}
-		elasticsearchTemplate.clearScroll(scroll.getScrollId());
-		assertThat(sampleEntities.size(), is(equalTo(30)));
-	}
-
-	@Test
-	public void shouldReturnResultsWithScanAndScrollForGivenSearchQuery() {
-		//given
-		List<IndexQuery> entities = createSampleEntitiesWithMessage("Test message", 30);
-		// when
-		elasticsearchTemplate.bulkIndex(entities);
-		elasticsearchTemplate.refresh(SampleEntity.class);
-		// then
-
-		SearchQuery searchQuery = new NativeSearchQueryBuilder().withQuery(matchAllQuery()).withIndices(INDEX_NAME)
-				.withTypes(TYPE_NAME).withPageable(new PageRequest(0, 10)).build();
-
-		ScrolledPage<SampleEntity> scroll = (ScrolledPage<SampleEntity>) elasticsearchTemplate.startScroll(1000, searchQuery, SampleEntity.class);
-		List<SampleEntity> sampleEntities = new ArrayList<>();
-		while (scroll.hasContent()) {
-			sampleEntities.addAll(scroll.getContent());
-			scroll = (ScrolledPage<SampleEntity>) elasticsearchTemplate.continueScroll(scroll.getScrollId() , 1000, SampleEntity.class);
-		}
-		elasticsearchTemplate.clearScroll(scroll.getScrollId());
-		assertThat(sampleEntities.size(), is(equalTo(30)));
-	}
-
-
-	final SearchResultMapper searchResultMapper = new SearchResultMapper() {
-		@Override
-		public <T> AggregatedPage<T> mapResults(SearchResponse response, Class<T> clazz, Pageable pageable) {
-			List<SampleEntity> result = new ArrayList<SampleEntity>();
-			for (SearchHit searchHit : response.getHits()) {
-				if (response.getHits().getHits().length <= 0) {
-					return new AggregatedPageImpl<T>(Collections.EMPTY_LIST, response.getScrollId());
-				}
-				String message = (String) searchHit.getSource().get("message");
-				SampleEntity sampleEntity = new SampleEntity();
-				sampleEntity.setId(searchHit.getId());
-				sampleEntity.setMessage(message);
-				result.add(sampleEntity);
-			}
-
-			if (result.size() > 0) {
-				return new AggregatedPageImpl<T>((List<T>) result, response.getScrollId());
-			}
-			return new AggregatedPageImpl<T>(Collections.EMPTY_LIST, response.getScrollId());
-		}
-	};
-
-	/*
-	DATAES-167
-	*/
-	@Test
-	public void shouldReturnResultsWithScanAndScrollForSpecifiedFieldsForCriteriaQuery() {
-		//given
-		List<IndexQuery> entities = createSampleEntitiesWithMessage("Test message", 30);
-		// when
-		elasticsearchTemplate.bulkIndex(entities);
-		elasticsearchTemplate.refresh(SampleEntity.class);
-		// then
-
-		CriteriaQuery criteriaQuery = new CriteriaQuery(new Criteria());
-		criteriaQuery.addIndices(INDEX_NAME);
-		criteriaQuery.addTypes(TYPE_NAME);
-		criteriaQuery.addFields("message");
-		criteriaQuery.setPageable(new PageRequest(0, 10));
-
-		Page<SampleEntity> scroll = elasticsearchTemplate.startScroll(1000, criteriaQuery, SampleEntity.class, searchResultMapper);
-		String scrollId = ((ScrolledPage<?>)scroll).getScrollId();
-		List<SampleEntity> sampleEntities = new ArrayList<>();
-        while (scroll.hasContent()) {
-            sampleEntities.addAll(scroll.getContent());
-            scrollId = ((ScrolledPage<?>)scroll).getScrollId();
-            scroll =  elasticsearchTemplate.continueScroll(scrollId , 1000, SampleEntity.class, searchResultMapper);
-			}
-		elasticsearchTemplate. clearScroll(scrollId);
-		assertThat(sampleEntities.size(), is(equalTo(30)));
-	}
-
-	/*
-	DATAES-84
-	*/
-	@Test
-	public void shouldReturnResultsWithScanAndScrollForSpecifiedFieldsForSearchCriteria() {
-		//given
-		List<IndexQuery> entities = createSampleEntitiesWithMessage("Test message", 30);
-		// when
-		elasticsearchTemplate.bulkIndex(entities);
-		elasticsearchTemplate.refresh(SampleEntity.class);
-		// then
-
-		SearchQuery searchQuery = new NativeSearchQueryBuilder().withQuery(matchAllQuery())
-				.withIndices(INDEX_NAME)
-				.withTypes(TYPE_NAME)
-				.withFields("message")
-				.withQuery(matchAllQuery())
-				.withPageable(new PageRequest(0, 10))
-				.build();
-
-		Page<SampleEntity> scroll = elasticsearchTemplate.startScroll(1000, searchQuery, SampleEntity.class, searchResultMapper);
-		String scrollId = ((ScrolledPage) scroll).getScrollId();
-		List<SampleEntity> sampleEntities = new ArrayList<>();
-        while (scroll.hasContent()) {
-            sampleEntities.addAll(scroll.getContent());
-            scrollId = ((ScrolledPage) scroll).getScrollId();
-            scroll = elasticsearchTemplate.continueScroll(scrollId, 1000, SampleEntity.class, searchResultMapper);
-		}
-		elasticsearchTemplate.clearScroll(scrollId);
-		assertThat(sampleEntities.size(), is(equalTo(30)));
-	}
-
-	/*
-	DATAES-167
-	 */
-	@Test
-	public void shouldReturnResultsForScanAndScrollWithCustomResultMapperForGivenCriteriaQuery() {
-		//given
-		List<IndexQuery> entities = createSampleEntitiesWithMessage("Test message", 30);
-		// when
-		elasticsearchTemplate.bulkIndex(entities);
-		elasticsearchTemplate.refresh(SampleEntity.class);
-		// then
-
-		CriteriaQuery criteriaQuery = new CriteriaQuery(new Criteria());
-		criteriaQuery.addIndices(INDEX_NAME);
-		criteriaQuery.addTypes(TYPE_NAME);
-		criteriaQuery.setPageable(new PageRequest(0, 10));
-
-		Page<SampleEntity> scroll = elasticsearchTemplate.startScroll(1000, criteriaQuery, SampleEntity.class, searchResultMapper);
-		String scrollId = ((ScrolledPage) scroll).getScrollId();
-		List<SampleEntity> sampleEntities = new ArrayList<>();
-        while (scroll.hasContent()) {
-            sampleEntities.addAll(scroll.getContent());
-            scrollId = ((ScrolledPage) scroll).getScrollId();
-            scroll = elasticsearchTemplate.continueScroll(scrollId, 1000, SampleEntity.class, searchResultMapper);
-		}
-		elasticsearchTemplate.clearScroll(scrollId);
-		assertThat(sampleEntities.size(), is(equalTo(30)));
-	}
-
-	@Test
-	public void shouldReturnResultsForScanAndScrollWithCustomResultMapperForGivenSearchQuery() {
-		//given
-		List<IndexQuery> entities = createSampleEntitiesWithMessage("Test message", 30);
-		// when
-		elasticsearchTemplate.bulkIndex(entities);
-		elasticsearchTemplate.refresh(SampleEntity.class);
-		// then
-
-		SearchQuery searchQuery = new NativeSearchQueryBuilder().withQuery(matchAllQuery()).withIndices(INDEX_NAME)
-				.withTypes(TYPE_NAME).withPageable(new PageRequest(0, 10)).build();
-
-		Page<SampleEntity> scroll = elasticsearchTemplate.startScroll(1000, searchQuery, SampleEntity.class,searchResultMapper);
-		String scrollId = ((ScrolledPage) scroll).getScrollId();
-		List<SampleEntity> sampleEntities = new ArrayList<>();
-        while (scroll.hasContent()) {
-            sampleEntities.addAll(scroll.getContent());
-            scrollId = ((ScrolledPage) scroll).getScrollId();
-            scroll = elasticsearchTemplate.continueScroll(scrollId, 1000, SampleEntity.class, searchResultMapper);
-		}
-		elasticsearchTemplate.clearScroll(scrollId);
-		assertThat(sampleEntities.size(), is(equalTo(30)));
-	}
-
-	/*
-	DATAES-217
-	 */
-	@Test
-	public void shouldReturnResultsWithScanAndScrollForGivenCriteriaQueryAndClass() {
-		//given
-		List<IndexQuery> entities = createSampleEntitiesWithMessage("Test message", 30);
-		// when
-		elasticsearchTemplate.bulkIndex(entities);
-		elasticsearchTemplate.refresh(SampleEntity.class);
-		// then
-
-		CriteriaQuery criteriaQuery = new CriteriaQuery(new Criteria());
-		criteriaQuery.setPageable(new PageRequest(0, 10));
-
-		Page<SampleEntity> scroll = elasticsearchTemplate.startScroll(1000, criteriaQuery, SampleEntity.class);
-		String scrollId = ((ScrolledPage) scroll).getScrollId();
-		List<SampleEntity> sampleEntities = new ArrayList<>();
-		while (scroll.hasContent()) {
-			sampleEntities.addAll(scroll.getContent());
-			scrollId = ((ScrolledPage) scroll).getScrollId();
-			scroll = elasticsearchTemplate.continueScroll(scrollId, 1000, SampleEntity.class);
-		}
-		elasticsearchTemplate.clearScroll(scrollId);
-		assertThat(sampleEntities.size(), is(equalTo(30)));
-	}
-
-	/*
-	DATAES-217
-	 */
-	@Test
-	public void shouldReturnResultsWithScanAndScrollForGivenSearchQueryAndClass() {
-		//given
-		List<IndexQuery> entities = createSampleEntitiesWithMessage("Test message", 30);
-		// when
-		elasticsearchTemplate.bulkIndex(entities);
-		elasticsearchTemplate.refresh(SampleEntity.class);
-		// then
-
-		SearchQuery searchQuery = new NativeSearchQueryBuilder().withQuery(matchAllQuery())
-				.withPageable(new PageRequest(0, 10)).build();
-
-		Page<SampleEntity> scroll = elasticsearchTemplate.startScroll(1000, searchQuery, SampleEntity.class);
-		String scrollId = ((ScrolledPage) scroll).getScrollId();
-		List<SampleEntity> sampleEntities = new ArrayList<>();
-		while (scroll.hasContent()) {
-			sampleEntities.addAll(scroll.getContent());
-			scrollId = ((ScrolledPage) scroll).getScrollId();
-			scroll = elasticsearchTemplate.continueScroll(scrollId, 1000, SampleEntity.class);
-		}
-		elasticsearchTemplate.clearScroll(scrollId);
-		assertThat(sampleEntities.size(), is(equalTo(30)));
-	}
-
-	/*
-	DATAES-167
-	 */
-	@Test
-	public void shouldReturnResultsWithStreamForGivenCriteriaQuery() {
-		//given
-		List<IndexQuery> entities = createSampleEntitiesWithMessage("Test message", 30);
-		// when
-		elasticsearchTemplate.bulkIndex(entities);
-		elasticsearchTemplate.refresh(SampleEntity.class);
-		// then
-
-		CriteriaQuery criteriaQuery = new CriteriaQuery(new Criteria());
-		criteriaQuery.addIndices(INDEX_NAME);
-		criteriaQuery.addTypes(TYPE_NAME);
-		criteriaQuery.setPageable(new PageRequest(0, 10));
-
-		CloseableIterator<SampleEntity> stream = elasticsearchTemplate.stream(criteriaQuery, SampleEntity.class);
-		List<SampleEntity> sampleEntities = new ArrayList<>();
-		while (stream.hasNext()) {
-			sampleEntities.add(stream.next());
-		}
-		assertThat(sampleEntities.size(), is(equalTo(30)));
-	}
-
-	private static List<IndexQuery> createSampleEntitiesWithMessage(String message, int numberOfEntities) {
-		List<IndexQuery> indexQueries = new ArrayList<>();
-		for (int i = 0; i < numberOfEntities; i++) {
-			String documentId = UUID.randomUUID().toString();
-			SampleEntity sampleEntity = new SampleEntity();
-			sampleEntity.setId(documentId);
-			sampleEntity.setMessage(message);
-			sampleEntity.setRate(2);
-			sampleEntity.setVersion(System.currentTimeMillis());
-			IndexQuery indexQuery = new IndexQuery();
-			indexQuery.setId(documentId);
-			indexQuery.setObject(sampleEntity);
-			indexQueries.add(indexQuery);
-		}
-		return indexQueries;
-	}
-
-	@Test
-	public void shouldReturnListForGivenCriteria() {
-		// given
-		List<IndexQuery> indexQueries = new ArrayList<>();
-		// first document
-		String documentId = randomNumeric(5);
-		SampleEntity sampleEntity1 = SampleEntity.builder().id(documentId)
-				.message("test message")
-				.version(System.currentTimeMillis()).build();
-
-		// second document
-		String documentId2 = randomNumeric(5);
-		SampleEntity sampleEntity2 = SampleEntity.builder().id(documentId2)
-				.message("test test")
-				.rate(5)
-				.version(System.currentTimeMillis()).build();
-
-		// third document
-		String documentId3 = randomNumeric(5);
-		SampleEntity sampleEntity3 = SampleEntity.builder().id(documentId3)
-				.message("some message")
-				.rate(15)
-				.version(System.currentTimeMillis()).build();
-
-		indexQueries = getIndexQueries(Arrays.asList(sampleEntity1, sampleEntity2, sampleEntity3));
-
-		// when
-		elasticsearchTemplate.bulkIndex(indexQueries);
-		elasticsearchTemplate.refresh(SampleEntity.class);
-		// when
-		CriteriaQuery singleCriteriaQuery = new CriteriaQuery(new Criteria("message").contains("test"));
-		CriteriaQuery multipleCriteriaQuery = new CriteriaQuery(new Criteria("message").contains("some").and("message")
-				.contains("message"));
-		List<SampleEntity> sampleEntitiesForSingleCriteria = elasticsearchTemplate.queryForList(singleCriteriaQuery,
-				SampleEntity.class);
-		List<SampleEntity> sampleEntitiesForAndCriteria = elasticsearchTemplate.queryForList(multipleCriteriaQuery,
-				SampleEntity.class);
-		// then
-		assertThat(sampleEntitiesForSingleCriteria.size(), is(2));
-		assertThat(sampleEntitiesForAndCriteria.size(), is(1));
-	}
-
-	@Test
-	public void shouldReturnListForGivenStringQuery() {
-		// given
-		// first document
-		String documentId = randomNumeric(5);
-		SampleEntity sampleEntity1 = SampleEntity.builder().id(documentId)
-				.message("test message")
-				.version(System.currentTimeMillis()).build();
-
-		// second document
-		String documentId2 = randomNumeric(5);
-		SampleEntity sampleEntity2 = SampleEntity.builder().id(documentId2)
-				.message("test test")
-				.rate(5)
-				.version(System.currentTimeMillis()).build();
-
-		// third document
-		String documentId3 = randomNumeric(5);
-		SampleEntity sampleEntity3 = SampleEntity.builder().id(documentId3)
-				.message("some message")
-				.rate(15)
-				.version(System.currentTimeMillis()).build();
-
-		List<IndexQuery> indexQueries = getIndexQueries(Arrays.asList(sampleEntity1, sampleEntity2, sampleEntity3));
-
-		// when
-		elasticsearchTemplate.bulkIndex(indexQueries);
-		elasticsearchTemplate.refresh(SampleEntity.class);
-		// when
-		StringQuery stringQuery = new StringQuery(matchAllQuery().toString());
-		List<SampleEntity> sampleEntities = elasticsearchTemplate.queryForList(stringQuery, SampleEntity.class);
-		// then
-		assertThat(sampleEntities.size(), is(3));
-	}
-
-	@Test
-	public void shouldPutMappingForGivenEntity() throws Exception {
-		// given
-		Class entity = SampleMappingEntity.class;
-		elasticsearchTemplate.deleteIndex(entity);
-		elasticsearchTemplate.createIndex(entity);
-		// when
-		assertThat(elasticsearchTemplate.putMapping(entity), is(true));
-	}
-
-	@Test
-	public void shouldDeleteIndexForGivenEntity() {
-		// given
-		Class clazz = SampleEntity.class;
-		// when
-		elasticsearchTemplate.deleteIndex(clazz);
-		// then
-		assertThat(elasticsearchTemplate.indexExists(clazz), is(false));
-	}
-
-	@Test
-	public void shouldDoPartialUpdateForExistingDocument() {
-		//given
-		String documentId = randomNumeric(5);
-		String messageBeforeUpdate = "some test message";
-		String messageAfterUpdate = "test message";
-
-		SampleEntity sampleEntity = SampleEntity.builder().id(documentId)
-				.message(messageBeforeUpdate)
-				.version(System.currentTimeMillis()).build();
-
-		IndexQuery indexQuery = getIndexQuery(sampleEntity);
-
-		elasticsearchTemplate.index(indexQuery);
-		elasticsearchTemplate.refresh(SampleEntity.class);
-
-		IndexRequest indexRequest = new IndexRequest();
-		indexRequest.source("message", messageAfterUpdate);
-		UpdateQuery updateQuery = new UpdateQueryBuilder().withId(documentId)
-				.withClass(SampleEntity.class).withIndexRequest(indexRequest).build();
-		// when
-		elasticsearchTemplate.update(updateQuery);
-		//then
-		GetQuery getQuery = new GetQuery();
-		getQuery.setId(documentId);
-		SampleEntity indexedEntity = elasticsearchTemplate.queryForObject(getQuery, SampleEntity.class);
-		assertThat(indexedEntity.getMessage(), is(messageAfterUpdate));
-	}
-
-	@Test(expected = DocumentMissingException.class)
-	public void shouldThrowExceptionIfDocumentDoesNotExistWhileDoingPartialUpdate() {
-		// when
-		IndexRequest indexRequest = new IndexRequest();
-		UpdateQuery updateQuery = new UpdateQueryBuilder().withId(randomNumeric(5))
-				.withClass(SampleEntity.class).withIndexRequest(indexRequest).build();
-		elasticsearchTemplate.update(updateQuery);
-	}
-
-	@Test
-	public void shouldDoUpsertIfDocumentDoesNotExist() {
-		//given
-		String documentId = randomNumeric(5);
-		String message = "test message";
-		IndexRequest indexRequest = new IndexRequest();
-		indexRequest.source("message", message);
-		UpdateQuery updateQuery = new UpdateQueryBuilder().withId(documentId)
-				.withDoUpsert(true).withClass(SampleEntity.class)
-				.withIndexRequest(indexRequest).build();
-		//when
-		elasticsearchTemplate.update(updateQuery);
-		//then
-		GetQuery getQuery = new GetQuery();
-		getQuery.setId(documentId);
-		SampleEntity indexedEntity = elasticsearchTemplate.queryForObject(getQuery, SampleEntity.class);
-		assertThat(indexedEntity.getMessage(), is(message));
-	}
-
-	@Test
-	public void shouldReturnHighlightedFieldsForGivenQueryAndFields() {
-
-		//given
-		String documentId = randomNumeric(5);
-		String actualMessage = "some test message";
-		String highlightedMessage = "some <em>test</em> message";
-
-		SampleEntity sampleEntity = SampleEntity.builder().id(documentId)
-				.message(actualMessage)
-				.version(System.currentTimeMillis()).build();
-
-		IndexQuery indexQuery = getIndexQuery(sampleEntity);
-
-		elasticsearchTemplate.index(indexQuery);
-		elasticsearchTemplate.refresh(SampleEntity.class);
-
-		final List<HighlightBuilder.Field> message = new HighlightBuilder().field("message").fields();
-		SearchQuery searchQuery = new NativeSearchQueryBuilder()
-				.withQuery(termQuery("message", "test"))
-				.withHighlightFields(message.toArray(new HighlightBuilder.Field[message.size()]))
-				.build();
-
-		Page<SampleEntity> sampleEntities = elasticsearchTemplate.queryForPage(searchQuery, SampleEntity.class, new SearchResultMapper() {
-			@Override
-			public <T> AggregatedPage<T> mapResults(SearchResponse response, Class<T> clazz, Pageable pageable) {
-				List<SampleEntity> chunk = new ArrayList<>();
-				for (SearchHit searchHit : response.getHits()) {
-					if (response.getHits().getHits().length <= 0) {
-						return null;
-					}
-					SampleEntity user = new SampleEntity();
-					user.setId(searchHit.getId());
-					user.setMessage((String) searchHit.getSource().get("message"));
-					user.setHighlightedMessage(searchHit.getHighlightFields().get("message").fragments()[0].toString());
-					chunk.add(user);
-				}
-				if (chunk.size() > 0) {
-					return new AggregatedPageImpl<>((List<T>) chunk);
-				}
-				return null;
-			}
-		});
-
-		assertThat(sampleEntities.getContent().get(0).getHighlightedMessage(), is(highlightedMessage));
-	}
-
-	@Test
-	public void shouldDeleteDocumentBySpecifiedTypeUsingDeleteQuery() {
-		// given
-		String documentId = randomNumeric(5);
-		SampleEntity sampleEntity = SampleEntity.builder().id(documentId)
-				.message("some message")
-				.version(System.currentTimeMillis()).build();
-
-		IndexQuery indexQuery = getIndexQuery(sampleEntity);
-
-		elasticsearchTemplate.index(indexQuery);
-		elasticsearchTemplate.refresh(SampleEntity.class);
-		// when
-		DeleteQuery deleteQuery = new DeleteQuery();
-		deleteQuery.setQuery(termQuery("id", documentId));
-		deleteQuery.setIndex(INDEX_NAME);
-		deleteQuery.setType(TYPE_NAME);
-		elasticsearchTemplate.delete(deleteQuery);
-		elasticsearchTemplate.refresh(INDEX_NAME);
-		// then
-		SearchQuery searchQuery = new NativeSearchQueryBuilder().withQuery(termQuery("id", documentId)).build();
-		Page<SampleEntity> sampleEntities = elasticsearchTemplate.queryForPage(searchQuery, SampleEntity.class);
-		assertThat(sampleEntities.getTotalElements(), equalTo(0L));
-	}
-
-	@Test
-	public void shouldIndexDocumentForSpecifiedSource() {
-
-		// given
-		String documentSource = "{\"id\":\"2333343434\",\"type\":null,\"message\":\"some message\",\"rate\":0,\"available\":false,\"highlightedMessage\":null,\"version\":1385208779482}";
-		IndexQuery indexQuery = new IndexQuery();
-		indexQuery.setId("2333343434");
-		indexQuery.setSource(documentSource);
-		indexQuery.setIndexName(INDEX_NAME);
-		indexQuery.setType(TYPE_NAME);
-		// when
-		elasticsearchTemplate.index(indexQuery);
-		elasticsearchTemplate.refresh(SampleEntity.class);
-		SearchQuery searchQuery = new NativeSearchQueryBuilder().withQuery(termQuery("id", indexQuery.getId()))
-				.withIndices(INDEX_NAME)
-				.withTypes(TYPE_NAME)
-				.build();
-		// then
-		Page<SampleEntity> page = elasticsearchTemplate.queryForPage(searchQuery, SampleEntity.class, new SearchResultMapper() {
-			@Override
-			public <T> AggregatedPage<T> mapResults(SearchResponse response, Class<T> clazz, Pageable pageable) {
-				List<SampleEntity> values = new ArrayList<>();
-				for (SearchHit searchHit : response.getHits()) {
-					SampleEntity sampleEntity = new SampleEntity();
-					sampleEntity.setId(searchHit.getId());
-					sampleEntity.setMessage((String) searchHit.getSource().get("message"));
-					values.add(sampleEntity);
-				}
-				return new AggregatedPageImpl<>((List<T>) values);
-			}
-		});
-		assertThat(page, is(notNullValue()));
-		assertThat(page.getContent().size(), is(1));
-		assertThat(page.getContent().get(0).getId(), is(indexQuery.getId()));
-	}
-
-	@Test(expected = ElasticsearchException.class)
-	public void shouldThrowElasticsearchExceptionWhenNoDocumentSpecified() {
-		// given
-		IndexQuery indexQuery = new IndexQuery();
-		indexQuery.setId("2333343434");
-		indexQuery.setIndexName(INDEX_NAME);
-		indexQuery.setType(TYPE_NAME);
-
-		//when
-		elasticsearchTemplate.index(indexQuery);
-	}
-
-	@Test
-	public void shouldReturnIds() {
-		//given
-		List<IndexQuery> entities = createSampleEntitiesWithMessage("Test message", 30);
-		// when
-		elasticsearchTemplate.bulkIndex(entities);
-		elasticsearchTemplate.refresh(SampleEntity.class);
-		SearchQuery searchQuery = new NativeSearchQueryBuilder()
-				.withQuery(termQuery("message", "message"))
-				.withIndices(INDEX_NAME)
-				.withTypes(TYPE_NAME)
-				.withPageable(new PageRequest(0, 100))
-				.build();
-		// then
-		List<String> ids = elasticsearchTemplate.queryForIds(searchQuery);
-		assertThat(ids, is(notNullValue()));
-		assertThat(ids.size(), is(30));
-	}
-
-	@Test
-	public void shouldReturnDocumentAboveMinimalScoreGivenQuery() {
-		// given
-		List<IndexQuery> indexQueries = new ArrayList<>();
-
-		indexQueries.add(buildIndex(SampleEntity.builder().id("1").message("ab").build()));
-		indexQueries.add(buildIndex(SampleEntity.builder().id("2").message("bc").build()));
-		indexQueries.add(buildIndex(SampleEntity.builder().id("3").message("ac").build()));
-
-		elasticsearchTemplate.bulkIndex(indexQueries);
-		elasticsearchTemplate.refresh(SampleEntity.class);
-
-		// when
-		SearchQuery searchQuery = new NativeSearchQueryBuilder()
-				.withQuery(boolQuery()
-						.must(wildcardQuery("message", "*a*"))
-						.should(wildcardQuery("message", "*b*"))
-				)
-				.withIndices(INDEX_NAME)
-				.withTypes(TYPE_NAME)
-				.withMinScore(2.0F)
-				.build();
-
-		Page<SampleEntity> page = elasticsearchTemplate.queryForPage(searchQuery, SampleEntity.class);
-		// then
-		assertThat(page.getTotalElements(), is(1L));
-		assertThat(page.getContent().get(0).getMessage(), is("ab"));
-	}
-
-
-	@Test
-	public void shouldDoIndexWithoutId() {
-		// given
-		// document
-		SampleEntity sampleEntity = new SampleEntity();
-		sampleEntity.setMessage("some message");
-		sampleEntity.setVersion(System.currentTimeMillis());
-
-		IndexQuery indexQuery = new IndexQuery();
-		indexQuery.setObject(sampleEntity);
-		// when
-		String documentId = elasticsearchTemplate.index(indexQuery);
-		// then
-		assertThat(sampleEntity.getId(), is(equalTo(documentId)));
-
-		GetQuery getQuery = new GetQuery();
-		getQuery.setId(documentId);
-		SampleEntity result = elasticsearchTemplate.queryForObject(getQuery, SampleEntity.class);
-		assertThat(result.getId(), is(equalTo(documentId)));
-	}
-
-	@Test
-	public void shouldDoBulkIndexWithoutId() {
-		// given
-		List<IndexQuery> indexQueries = new ArrayList<>();
-		// first document
-		SampleEntity sampleEntity1 = new SampleEntity();
-		sampleEntity1.setMessage("some message");
-		sampleEntity1.setVersion(System.currentTimeMillis());
-
-		IndexQuery indexQuery1 = new IndexQuery();
-		indexQuery1.setObject(sampleEntity1);
-		indexQueries.add(indexQuery1);
-
-		// second document
-		SampleEntity sampleEntity2 = new SampleEntity();
-		sampleEntity2.setMessage("some message");
-		sampleEntity2.setVersion(System.currentTimeMillis());
-
-		IndexQuery indexQuery2 = new IndexQuery();
-		indexQuery2.setObject(sampleEntity2);
-		indexQueries.add(indexQuery2);
-		// when
-		elasticsearchTemplate.bulkIndex(indexQueries);
-		elasticsearchTemplate.refresh(SampleEntity.class);
-		// then
-		SearchQuery searchQuery = new NativeSearchQueryBuilder().withQuery(matchAllQuery()).build();
-		Page<SampleEntity> sampleEntities = elasticsearchTemplate.queryForPage(searchQuery, SampleEntity.class);
-		assertThat(sampleEntities.getTotalElements(), is(equalTo(2L)));
-
-		assertThat(sampleEntities.getContent().get(0).getId(), is(notNullValue()));
-		assertThat(sampleEntities.getContent().get(1).getId(), is(notNullValue()));
-	}
-
-	@Test
-	public void shouldIndexMapWithIndexNameAndTypeAtRuntime() {
-		//given
-		Map<String, Object> person1 = new HashMap<>();
-		person1.put("userId", "1");
-		person1.put("email", "smhdiu@gmail.com");
-		person1.put("title", "Mr");
-		person1.put("firstName", "Mohsin");
-		person1.put("lastName", "Husen");
-
-		Map<String, Object> person2 = new HashMap<>();
-		person2.put("userId", "2");
-		person2.put("email", "akonczak@gmail.com");
-		person2.put("title", "Mr");
-		person2.put("firstName", "Artur");
-		person2.put("lastName", "Konczak");
-
-		IndexQuery indexQuery1 = new IndexQuery();
-		indexQuery1.setId("1");
-		indexQuery1.setObject(person1);
-		indexQuery1.setIndexName(INDEX_NAME);
-		indexQuery1.setType(TYPE_NAME);
-
-		IndexQuery indexQuery2 = new IndexQuery();
-		indexQuery2.setId("2");
-		indexQuery2.setObject(person2);
-		indexQuery2.setIndexName(INDEX_NAME);
-		indexQuery2.setType(TYPE_NAME);
-
-		List<IndexQuery> indexQueries = new ArrayList<>();
-		indexQueries.add(indexQuery1);
-		indexQueries.add(indexQuery2);
-
-		//when
-		elasticsearchTemplate.bulkIndex(indexQueries);
-		elasticsearchTemplate.refresh(INDEX_NAME);
-
-		// then
-		SearchQuery searchQuery = new NativeSearchQueryBuilder().withIndices(INDEX_NAME)
-				.withTypes(TYPE_NAME).withQuery(matchAllQuery()).build();
-		Page<Map> sampleEntities = elasticsearchTemplate.queryForPage(searchQuery, Map.class, new SearchResultMapper() {
-			@Override
-			public <T> AggregatedPage<T> mapResults(SearchResponse response, Class<T> clazz, Pageable pageable) {
-				List<Map> chunk = new ArrayList<>();
-				for (SearchHit searchHit : response.getHits()) {
-					if (response.getHits().getHits().length <= 0) {
-						return null;
-					}
-					Map<String, Object> person = new HashMap<>();
-					person.put("userId", searchHit.getSource().get("userId"));
-					person.put("email", searchHit.getSource().get("email"));
-					person.put("title", searchHit.getSource().get("title"));
-					person.put("firstName", searchHit.getSource().get("firstName"));
-					person.put("lastName", searchHit.getSource().get("lastName"));
-					chunk.add(person);
-				}
-				if (chunk.size() > 0) {
-					return new AggregatedPageImpl<>((List<T>) chunk);
-				}
-				return null;
-			}
-		});
-		assertThat(sampleEntities.getTotalElements(), is(equalTo(2L)));
-		assertThat(sampleEntities.getContent().get(0).get("userId"), is(person1.get("userId")));
-		assertThat(sampleEntities.getContent().get(1).get("userId"), is(person2.get("userId")));
-	}
-
-	@Test
-	public void shouldIndexSampleEntityWithIndexAndTypeAtRuntime() {
-		// given
-		String documentId = randomNumeric(5);
-		SampleEntity sampleEntity = SampleEntity.builder().id(documentId)
-				.message("some message")
-				.version(System.currentTimeMillis()).build();
-
-		IndexQuery indexQuery = new IndexQueryBuilder().withId(documentId)
-				.withIndexName(INDEX_NAME).withType(TYPE_NAME)
-				.withObject(sampleEntity).build();
-
-		elasticsearchTemplate.index(indexQuery);
-		elasticsearchTemplate.refresh(INDEX_NAME);
-
-		SearchQuery searchQuery = new NativeSearchQueryBuilder().withIndices(INDEX_NAME)
-				.withTypes(TYPE_NAME).withQuery(matchAllQuery()).build();
-		// when
-		Page<SampleEntity> sampleEntities = elasticsearchTemplate.queryForPage(searchQuery, SampleEntity.class);
-		// then
-		assertThat(sampleEntities, is(notNullValue()));
-		assertThat(sampleEntities.getTotalElements(), greaterThanOrEqualTo(1L));
-	}
-
-	/*
-	DATAES-106
-	 */
-	@Test
-	public void shouldReturnCountForGivenCriteriaQueryWithGivenIndexUsingCriteriaQuery() {
-		// given
-		String documentId = randomNumeric(5);
-		SampleEntity sampleEntity = SampleEntity.builder().id(documentId).message("some message")
-				.version(System.currentTimeMillis()).build();
-
-		IndexQuery indexQuery = getIndexQuery(sampleEntity);
-		elasticsearchTemplate.index(indexQuery);
-		elasticsearchTemplate.refresh(SampleEntity.class);
-		CriteriaQuery criteriaQuery = new CriteriaQuery(new Criteria());
-		criteriaQuery.addIndices(INDEX_NAME);
-		// when
-		long count = elasticsearchTemplate.count(criteriaQuery);
-		// then
-		assertThat(count, is(equalTo(1L)));
-	}
-
-	/*
-	DATAES-67
-	 */
-	@Test
-	public void shouldReturnCountForGivenSearchQueryWithGivenIndexUsingSearchQuery() {
-		// given
-		String documentId = randomNumeric(5);
-		SampleEntity sampleEntity = SampleEntity.builder().id(documentId).message("some message")
-				.version(System.currentTimeMillis()).build();
-
-		IndexQuery indexQuery = getIndexQuery(sampleEntity);
-		elasticsearchTemplate.index(indexQuery);
-		elasticsearchTemplate.refresh(SampleEntity.class);
-		SearchQuery searchQuery = new NativeSearchQueryBuilder()
-				.withQuery(matchAllQuery())
-				.withIndices(INDEX_NAME)
-				.build();
-		// when
-		long count = elasticsearchTemplate.count(searchQuery);
-		// then
-		assertThat(count, is(equalTo(1L)));
-	}
-
-	/*
-	DATAES-106
-	 */
-	@Test
-	public void shouldReturnCountForGivenCriteriaQueryWithGivenIndexAndTypeUsingCriteriaQuery() {
-		// given
-		String documentId = randomNumeric(5);
-		SampleEntity sampleEntity = SampleEntity.builder().id(documentId).message("some message")
-				.version(System.currentTimeMillis()).build();
-
-		IndexQuery indexQuery = getIndexQuery(sampleEntity);
-		elasticsearchTemplate.index(indexQuery);
-		elasticsearchTemplate.refresh(SampleEntity.class);
-		CriteriaQuery criteriaQuery = new CriteriaQuery(new Criteria());
-		criteriaQuery.addIndices(INDEX_NAME);
-		criteriaQuery.addTypes("test-type");
-		// when
-		long count = elasticsearchTemplate.count(criteriaQuery);
-		// then
-		assertThat(count, is(equalTo(1L)));
-	}
-
-	/*
-	DATAES-67
-	 */
-	@Test
-	public void shouldReturnCountForGivenSearchQueryWithGivenIndexAndTypeUsingSearchQuery() {
-		// given
-		String documentId = randomNumeric(5);
-		SampleEntity sampleEntity = SampleEntity.builder().id(documentId).message("some message")
-				.version(System.currentTimeMillis()).build();
-
-		IndexQuery indexQuery = getIndexQuery(sampleEntity);
-		elasticsearchTemplate.index(indexQuery);
-		elasticsearchTemplate.refresh(SampleEntity.class);
-		SearchQuery searchQuery = new NativeSearchQueryBuilder()
-				.withQuery(matchAllQuery())
-				.withIndices(INDEX_NAME)
-				.withTypes("test-type")
-				.build();
-		// when
-		long count = elasticsearchTemplate.count(searchQuery);
-		// then
-		assertThat(count, is(equalTo(1L)));
-	}
-
-	/*
-	DATAES-106
-	 */
-	@Test
-	public void shouldReturnCountForGivenCriteriaQueryWithGivenMultiIndices() {
-		// given
-		cleanUpIndices();
-		String documentId1 = randomNumeric(5);
-		SampleEntity sampleEntity1 = SampleEntity.builder().id(documentId1).message("some message")
-				.version(System.currentTimeMillis()).build();
-
-		IndexQuery indexQuery1 = new IndexQueryBuilder().withId(sampleEntity1.getId())
-				.withIndexName("test-index-1")
-				.withObject(sampleEntity1)
-				.build();
-
-		String documentId2 = randomNumeric(5);
-		SampleEntity sampleEntity2 = SampleEntity.builder().id(documentId2).message("some test message")
-				.version(System.currentTimeMillis()).build();
-
-		IndexQuery indexQuery2 = new IndexQueryBuilder().withId(sampleEntity2.getId())
-				.withIndexName("test-index-2")
-				.withObject(sampleEntity2)
-				.build();
-
-		elasticsearchTemplate.bulkIndex(Arrays.asList(indexQuery1, indexQuery2));
-		elasticsearchTemplate.refresh("test-index-1");
-		elasticsearchTemplate.refresh("test-index-2");
-
-		CriteriaQuery criteriaQuery = new CriteriaQuery(new Criteria());
-		criteriaQuery.addIndices("test-index-1", "test-index-2");
-		// when
-		long count = elasticsearchTemplate.count(criteriaQuery);
-		// then
-		assertThat(count, is(equalTo(2L)));
-	}
-
-	/*
-	DATAES-67
-	 */
-	@Test
-	public void shouldReturnCountForGivenSearchQueryWithGivenMultiIndices() {
-		// given
-		cleanUpIndices();
-		String documentId1 = randomNumeric(5);
-		SampleEntity sampleEntity1 = SampleEntity.builder().id(documentId1).message("some message")
-				.version(System.currentTimeMillis()).build();
-
-		IndexQuery indexQuery1 = new IndexQueryBuilder().withId(sampleEntity1.getId())
-				.withIndexName("test-index-1")
-				.withObject(sampleEntity1)
-				.build();
-
-		String documentId2 = randomNumeric(5);
-		SampleEntity sampleEntity2 = SampleEntity.builder().id(documentId2).message("some test message")
-				.version(System.currentTimeMillis()).build();
-
-		IndexQuery indexQuery2 = new IndexQueryBuilder().withId(sampleEntity2.getId())
-				.withIndexName("test-index-2")
-				.withObject(sampleEntity2)
-				.build();
-
-		elasticsearchTemplate.bulkIndex(Arrays.asList(indexQuery1, indexQuery2));
-		elasticsearchTemplate.refresh("test-index-1");
-		elasticsearchTemplate.refresh("test-index-2");
-
-		SearchQuery searchQuery = new NativeSearchQueryBuilder()
-				.withQuery(matchAllQuery())
-				.withIndices("test-index-1", "test-index-2")
-				.build();
-		// when
-		long count = elasticsearchTemplate.count(searchQuery);
-		// then
-		assertThat(count, is(equalTo(2L)));
-	}
-
-	private void cleanUpIndices() {
-		elasticsearchTemplate.deleteIndex("test-index-1");
-		elasticsearchTemplate.deleteIndex("test-index-2");
-		elasticsearchTemplate.createIndex("test-index-1");
-		elasticsearchTemplate.createIndex("test-index-2");
-		elasticsearchTemplate.refresh("test-index-1");
-		elasticsearchTemplate.refresh("test-index-2");
-	}
-
-	/*
-	DATAES-71
-	*/
-	@Test
-	public void shouldCreatedIndexWithSpecifiedIndexName() {
-		// given
-		elasticsearchTemplate.deleteIndex("test-index");
-		// when
-		elasticsearchTemplate.createIndex("test-index");
-		// then
-		assertThat(elasticsearchTemplate.indexExists("test-index"), is(true));
-	}
-
-	/*
-	DATAES-72
-	*/
-	@Test
-	public void shouldDeleteIndexForSpecifiedIndexName() {
-		// given
-		elasticsearchTemplate.createIndex(SampleEntity.class);
-		elasticsearchTemplate.refresh(SampleEntity.class);
-
-		// when
-		elasticsearchTemplate.deleteIndex("test-index");
-		// then
-		assertThat(elasticsearchTemplate.indexExists("test-index"), is(false));
-	}
-
-	/*
-	DATAES-106
-	 */
-	@Test
-	public void shouldReturnCountForGivenCriteriaQueryWithGivenIndexNameForSpecificIndex() {
-		// given
-		cleanUpIndices();
-		String documentId1 = randomNumeric(5);
-		SampleEntity sampleEntity1 = SampleEntity.builder().id(documentId1).message("some message")
-				.version(System.currentTimeMillis()).build();
-
-		IndexQuery indexQuery1 = new IndexQueryBuilder().withId(sampleEntity1.getId())
-				.withIndexName("test-index-1")
-				.withObject(sampleEntity1)
-				.build();
-
-		String documentId2 = randomNumeric(5);
-		SampleEntity sampleEntity2 = SampleEntity.builder().id(documentId2).message("some test message")
-				.version(System.currentTimeMillis()).build();
-
-		IndexQuery indexQuery2 = new IndexQueryBuilder().withId(sampleEntity2.getId())
-				.withIndexName("test-index-2")
-				.withObject(sampleEntity2)
-				.build();
-
-		elasticsearchTemplate.bulkIndex(Arrays.asList(indexQuery1, indexQuery2));
-		elasticsearchTemplate.refresh("test-index-1");
-		elasticsearchTemplate.refresh("test-index-2");
-
-		CriteriaQuery criteriaQuery = new CriteriaQuery(new Criteria());
-		criteriaQuery.addIndices("test-index-1");
-		// when
-		long count = elasticsearchTemplate.count(criteriaQuery);
-		// then
-		assertThat(count, is(equalTo(1L)));
-	}
-
-	/*
-	DATAES-67
-	*/
-	@Test
-	public void shouldReturnCountForGivenSearchQueryWithGivenIndexNameForSpecificIndex() {
-		// given
-		cleanUpIndices();
-		String documentId1 = randomNumeric(5);
-		SampleEntity sampleEntity1 = SampleEntity.builder().id(documentId1).message("some message")
-				.version(System.currentTimeMillis()).build();
-
-		IndexQuery indexQuery1 = new IndexQueryBuilder().withId(sampleEntity1.getId())
-				.withIndexName("test-index-1")
-				.withObject(sampleEntity1)
-				.build();
-
-		String documentId2 = randomNumeric(5);
-		SampleEntity sampleEntity2 = SampleEntity.builder().id(documentId2).message("some test message")
-				.version(System.currentTimeMillis()).build();
-
-		IndexQuery indexQuery2 = new IndexQueryBuilder().withId(sampleEntity2.getId())
-				.withIndexName("test-index-2")
-				.withObject(sampleEntity2)
-				.build();
-
-		elasticsearchTemplate.bulkIndex(Arrays.asList(indexQuery1, indexQuery2));
-		elasticsearchTemplate.refresh("test-index-1");
-		elasticsearchTemplate.refresh("test-index-2");
-
-		SearchQuery searchQuery = new NativeSearchQueryBuilder()
-				.withQuery(matchAllQuery())
-				.withIndices("test-index-1")
-				.build();
-		// when
-		long count = elasticsearchTemplate.count(searchQuery);
-		// then
-		assertThat(count, is(equalTo(1L)));
-	}
-
-	@Test(expected = IllegalArgumentException.class)
-	public void shouldThrowAnExceptionForGivenCriteriaQueryWhenNoIndexSpecifiedForCountQuery() {
-		// given
-		String documentId = randomNumeric(5);
-		SampleEntity sampleEntity = SampleEntity.builder().id(documentId).message("some message")
-				.version(System.currentTimeMillis()).build();
-
-		IndexQuery indexQuery = getIndexQuery(sampleEntity);
-		elasticsearchTemplate.index(indexQuery);
-		elasticsearchTemplate.refresh(SampleEntity.class);
-		CriteriaQuery criteriaQuery = new CriteriaQuery(new Criteria());
-		// when
-		long count = elasticsearchTemplate.count(criteriaQuery);
-		// then
-		assertThat(count, is(equalTo(1L)));
-	}
-
-	/*
-	DATAES-67
-	*/
-	@Test(expected = IllegalArgumentException.class)
-	public void shouldThrowAnExceptionForGivenSearchQueryWhenNoIndexSpecifiedForCountQuery() {
-		// given
-		String documentId = randomNumeric(5);
-		SampleEntity sampleEntity = SampleEntity.builder().id(documentId).message("some message")
-				.version(System.currentTimeMillis()).build();
-
-		IndexQuery indexQuery = getIndexQuery(sampleEntity);
-		elasticsearchTemplate.index(indexQuery);
-		elasticsearchTemplate.refresh(SampleEntity.class);
-		SearchQuery searchQuery = new NativeSearchQueryBuilder()
-				.withQuery(matchAllQuery())
-				.build();
-		// when
-		long count = elasticsearchTemplate.count(searchQuery);
-		// then
-		assertThat(count, is(equalTo(1L)));
-	}
-
-	/*
-	DATAES-71
-	*/
-	@Test
-	public void shouldCreateIndexWithGivenSettings() {
-		// given
-		String settings = "{\n" +
-				"        \"index\": {\n" +
-				"            \"number_of_shards\": \"1\",\n" +
-				"            \"number_of_replicas\": \"0\",\n" +
-				"            \"analysis\": {\n" +
-				"                \"analyzer\": {\n" +
-				"                    \"emailAnalyzer\": {\n" +
-				"                        \"type\": \"custom\",\n" +
-				"                        \"tokenizer\": \"uax_url_email\"\n" +
-				"                    }\n" +
-				"                }\n" +
-				"            }\n" +
-				"        }\n" +
-				"}";
-
-		elasticsearchTemplate.deleteIndex("test-index");
-		// when
-		elasticsearchTemplate.createIndex("test-index", settings);
-		// then
-		Map map = elasticsearchTemplate.getSetting("test-index");
-		boolean hasAnalyzer = map.containsKey("index.analysis.analyzer.emailAnalyzer.tokenizer");
-		String emailAnalyzer = (String) map.get("index.analysis.analyzer.emailAnalyzer.tokenizer");
-		assertThat(elasticsearchTemplate.indexExists("test-index"), is(true));
-		assertThat(hasAnalyzer, is(true));
-		assertThat(emailAnalyzer, is("uax_url_email"));
-	}
-
-	/*
-	DATAES-71
-	*/
-	@Test
-	public void shouldCreateGivenSettingsForGivenIndex() {
-		//given
-		//delete , create and apply mapping in before method
-
-		// then
-		Map map = elasticsearchTemplate.getSetting(SampleEntity.class);
-		assertThat(elasticsearchTemplate.indexExists("test-index"), is(true));
-		assertThat(map.containsKey("index.refresh_interval"), is(true));
-		assertThat(map.containsKey("index.number_of_replicas"), is(true));
-		assertThat(map.containsKey("index.number_of_shards"), is(true));
-		assertThat(map.containsKey("index.store.type"), is(true));
-		assertThat((String) map.get("index.refresh_interval"), is("-1"));
-		assertThat((String) map.get("index.number_of_replicas"), is("0"));
-		assertThat((String) map.get("index.number_of_shards"), is("1"));
-		assertThat((String) map.get("index.store.type"), is("fs"));
-	}
-
-	/*
-	DATAES-88
-	*/
-	@Test
-	public void shouldCreateIndexWithGivenClassAndSettings() {
-		//given
-		String settings = "{\n" +
-				"        \"index\": {\n" +
-				"            \"number_of_shards\": \"1\",\n" +
-				"            \"number_of_replicas\": \"0\",\n" +
-				"            \"analysis\": {\n" +
-				"                \"analyzer\": {\n" +
-				"                    \"emailAnalyzer\": {\n" +
-				"                        \"type\": \"custom\",\n" +
-				"                        \"tokenizer\": \"uax_url_email\"\n" +
-				"                    }\n" +
-				"                }\n" +
-				"            }\n" +
-				"        }\n" +
-				"}";
-
-		elasticsearchTemplate.deleteIndex(SampleEntity.class);
-		elasticsearchTemplate.createIndex(SampleEntity.class, settings);
-		elasticsearchTemplate.putMapping(SampleEntity.class);
-		elasticsearchTemplate.refresh(SampleEntity.class);
-
-		// then
-		Map map = elasticsearchTemplate.getSetting(SampleEntity.class);
-		assertThat(elasticsearchTemplate.indexExists(INDEX_NAME), is(true));
-		assertThat(map.containsKey("index.number_of_replicas"), is(true));
-		assertThat(map.containsKey("index.number_of_shards"), is(true));
-		assertThat((String) map.get("index.number_of_replicas"), is("0"));
-		assertThat((String) map.get("index.number_of_shards"), is("1"));
-	}
-
-	@Test
-	public void shouldTestResultsAcrossMultipleIndices() {
-		// given
-		String documentId1 = randomNumeric(5);
-		SampleEntity sampleEntity1 = SampleEntity.builder().id(documentId1).message("some message")
-				.version(System.currentTimeMillis()).build();
-
-		IndexQuery indexQuery1 = new IndexQueryBuilder().withId(sampleEntity1.getId())
-				.withIndexName("test-index-1")
-				.withObject(sampleEntity1)
-				.build();
-
-		String documentId2 = randomNumeric(5);
-		SampleEntity sampleEntity2 = SampleEntity.builder().id(documentId2).message("some test message")
-				.version(System.currentTimeMillis()).build();
-
-		IndexQuery indexQuery2 = new IndexQueryBuilder().withId(sampleEntity2.getId())
-				.withIndexName("test-index-2")
-				.withObject(sampleEntity2)
-				.build();
-
-		elasticsearchTemplate.bulkIndex(Arrays.asList(indexQuery1, indexQuery2));
-		elasticsearchTemplate.refresh("test-index-1");
-		elasticsearchTemplate.refresh("test-index-2");
-
-		SearchQuery searchQuery = new NativeSearchQueryBuilder()
-				.withQuery(matchAllQuery())
-				.withIndices("test-index-1", "test-index-2")
-				.build();
-		// when
-		List<SampleEntity> sampleEntities = elasticsearchTemplate.queryForList(searchQuery, SampleEntity.class);
-
-		// then
-		assertThat(sampleEntities.size(), is(equalTo(2)));
-	}
-
-	@Test
-	/**
-	 * This is basically a demonstration to show composing entities out of heterogeneous indexes.
-	 */
-	public void shouldComposeObjectsReturnedFromHeterogeneousIndexes() {
-
-		// Given
-
-		HetroEntity1 entity1 = new HetroEntity1(randomNumeric(3), "aFirstName");
-		HetroEntity2 entity2 = new HetroEntity2(randomNumeric(4), "aLastName");
-
-		IndexQuery idxQuery1 = new IndexQueryBuilder().withIndexName(INDEX_1_NAME).withId(entity1.getId()).withObject(entity1).build();
-		IndexQuery idxQuery2 = new IndexQueryBuilder().withIndexName(INDEX_2_NAME).withId(entity2.getId()).withObject(entity2).build();
-
-		elasticsearchTemplate.bulkIndex(Arrays.asList(idxQuery1, idxQuery2));
-		elasticsearchTemplate.refresh(INDEX_1_NAME);
-		elasticsearchTemplate.refresh(INDEX_2_NAME);
-
-		// When
-
-		SearchQuery searchQuery = new NativeSearchQueryBuilder().withQuery(matchAllQuery()).withTypes("hetro").withIndices(INDEX_1_NAME, INDEX_2_NAME).build();
-		Page<ResultAggregator> page = elasticsearchTemplate.queryForPage(searchQuery, ResultAggregator.class, new SearchResultMapper() {
-			@Override
-			public <T> AggregatedPage<T> mapResults(SearchResponse response, Class<T> clazz, Pageable pageable) {
-				List<ResultAggregator> values = new ArrayList<>();
-				for (SearchHit searchHit : response.getHits()) {
-					String id = String.valueOf(searchHit.getSource().get("id"));
-					String firstName = StringUtils.isNotEmpty((String) searchHit.getSource().get("firstName")) ? (String) searchHit.getSource().get("firstName") : "";
-					String lastName = StringUtils.isNotEmpty((String) searchHit.getSource().get("lastName")) ? (String) searchHit.getSource().get("lastName") : "";
-					values.add(new ResultAggregator(id, firstName, lastName));
-				}
-				return new AggregatedPageImpl<>((List<T>) values);
-			}
-		});
-
-		assertThat(page.getTotalElements(), is(2l));
-	}
-
-	@Test
-	public void shouldCreateIndexUsingServerDefaultConfiguration() {
-		//given
-
-		//when
-		boolean created = elasticsearchTemplate.createIndex(UseServerConfigurationEntity.class);
-		//then
-		assertThat(created, is(true));
-		final Map setting = elasticsearchTemplate.getSetting(UseServerConfigurationEntity.class);
-		assertThat(setting.get("index.number_of_shards"), Matchers.<Object>is("5"));
-		assertThat(setting.get("index.number_of_replicas"), Matchers.<Object>is("1"));
-	}
-
-	@Test
-	public void shouldReadFileFromClasspathRetainingNewlines() {
-		// given
-		String settingsFile = "/settings/test-settings.yml";
-
-		// when
-		String content = ElasticsearchTemplate.readFileFromClasspath(settingsFile);
-
-		// then
-		assertThat(content, is("index:\n" +
-				"  number_of_shards: 1\n" +
-				"  number_of_replicas: 0\n" +
-				"  analysis:\n" +
-				"    analyzer:\n" +
-				"      emailAnalyzer:\n" +
-				"        type: custom\n" +
-				"        tokenizer: uax_url_email\n"));
-	}
-
-	private IndexQuery getIndexQuery(SampleEntity sampleEntity) {
-		return new IndexQueryBuilder().withId(sampleEntity.getId()).withObject(sampleEntity).build();
-	}
-
-	private List<IndexQuery> getIndexQueries(List<SampleEntity> sampleEntities) {
-		List<IndexQuery> indexQueries = new ArrayList<>();
-		for (SampleEntity sampleEntity : sampleEntities) {
-			indexQueries.add(new IndexQueryBuilder().withId(sampleEntity.getId()).withObject(sampleEntity).build());
-		}
-		return indexQueries;
-	}
-
-	@Document(indexName = INDEX_2_NAME, replicas = 0, shards = 1)
-	class ResultAggregator {
-
-		private String id;
-		private String firstName;
-		private String lastName;
-
-		ResultAggregator(String id, String firstName, String lastName) {
-			this.id = id;
-			this.firstName = firstName;
-			this.lastName = lastName;
-		}
-	}
-}
->>>>>>> e4009df6
+}